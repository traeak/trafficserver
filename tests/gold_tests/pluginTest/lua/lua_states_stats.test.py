'''
'''
#  Licensed to the Apache Software Foundation (ASF) under one
#  or more contributor license agreements.  See the NOTICE file
#  distributed with this work for additional information
#  regarding copyright ownership.  The ASF licenses this file
#  to you under the Apache License, Version 2.0 (the
#  "License"); you may not use this file except in compliance
#  with the License.  You may obtain a copy of the License at
#
#      http://www.apache.org/licenses/LICENSE-2.0
#
#  Unless required by applicable law or agreed to in writing, software
#  distributed under the License is distributed on an "AS IS" BASIS,
#  WITHOUT WARRANTIES OR CONDITIONS OF ANY KIND, either express or implied.
#  See the License for the specific language governing permissions and
#  limitations under the License.

Test.Summary = '''
Test lua states and stats functionality
'''

Test.SkipUnless(
    Condition.PluginExists('tslua.so'),
)

Test.ContinueOnFail = True
# Define default ATS
server = Test.MakeOriginServer("server")

<<<<<<< HEAD
ts = Test.MakeATSProcess("ts", select_ports=True)
=======
ts = Test.MakeATSProcess("ts", command="traffic_manager")
>>>>>>> 2506ec8a

Test.testName = "Lua states and stats"

Test.Setup.Copy("hello.lua")
Test.Setup.Copy("global.lua")
Test.Setup.Copy("metrics.sh")
Test.Setup.Copy("lifecycle_stats.sh")

# test to ensure origin server works
request_header = {"headers": "GET / HTTP/1.1\r\nHost: www.example.com\r\n\r\n",
                  "timestamp": "1469733493.993", "body": ""}
response_header = {"headers": "HTTP/1.1 200 OK\r\nConnection: close\r\n\r\n",
                   "timestamp": "1469733493.993", "body": ""}

# add response to the server dictionary
server.addResponse("sessionfile.log", request_header, response_header)

ts.Disk.remap_config.AddLines({
    'map / http://127.0.0.1:{}/'.format(server.Variables.Port),
    'map http://hello http://127.0.0.1:{}/'.format(server.Variables.Port) +
    ' @plugin=tslua.so @pparam={}/hello.lua'.format(Test.RunDirectory)
})

ts.Disk.plugin_config.AddLine('tslua.so {}/global.lua'.format(Test.RunDirectory))

ts.Disk.records_config.update({
    'proxy.config.diags.debug.enabled': 1,
    'proxy.config.diags.debug.tags': 'ts_lua',
    'proxy.config.plugin.lua.max_states': 4,
})

curl_and_args = 'curl -s -D /dev/stdout -o /dev/stderr -x localhost:{} '.format(ts.Variables.port)

# 0 Test - Check for configured lua states
tr = Test.AddTestRun("Lua states")
ps = tr.Processes.Default  # alias
ps.StartBefore(server, ready=When.PortOpen(server.Variables.Port))
ps.StartBefore(Test.Processes.ts)
ps.Command = "traffic_ctl config match lua"
ps.Env = ts.Env
ps.ReturnCode = 0
ps.Streams.stdout.Content = Testers.ContainsExpression("proxy.config.plugin.lua.max_states: 4", "expected 4 states")
tr.StillRunningAfter = ts

# 1 Test - Exercise lua script
tr = Test.AddTestRun("Lua hello")
ps = tr.Processes.Default  # alias
ps.Command = curl_and_args + ' http://hello/hello'
ps.ReturnCode = 0
ps.Streams.stderr.Content = Testers.ContainsExpression("Hello, World", "hello world content")
tr.StillRunningAfter = ts

# 2 Test - Check for metrics
tr = Test.AddTestRun("Check for metrics")
ps = tr.Processes.Default  # alias
ps.Command = "bash -c ./metrics.sh"
ps.Env = ts.Env
ps.ReturnCode = 0
tr.StillRunningAfter = ts

# 3 Test - Check for developer lifecycle stats
tr = Test.AddTestRun("Check for lifecycle stats")
ps = tr.Processes.Default  # alias
ps.Command = "bash -c ./lifecycle_stats.sh"
ps.Env = ts.Env
ps.ReturnCode = 0
tr.StillRunningAfter = ts<|MERGE_RESOLUTION|>--- conflicted
+++ resolved
@@ -28,11 +28,7 @@
 # Define default ATS
 server = Test.MakeOriginServer("server")
 
-<<<<<<< HEAD
-ts = Test.MakeATSProcess("ts", select_ports=True)
-=======
-ts = Test.MakeATSProcess("ts", command="traffic_manager")
->>>>>>> 2506ec8a
+ts = Test.MakeATSProcess("ts")
 
 Test.testName = "Lua states and stats"
 
