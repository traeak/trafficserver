--- conflicted
+++ resolved
@@ -28,15 +28,7 @@
 # Define default ATS
 server = Test.MakeOriginServer("server")
 
-<<<<<<< HEAD
-# It is necessary to redirect stderr to a file so it will be available for examination by a test run.
-ts = Test.MakeATSProcess(
-    "ts", command="traffic_server 2> " + Test.RunDirectory + "/ts.stderr.txt", select_ports=True)
-
-ts.ReturnCode = 0
-=======
-ts = Test.MakeATSProcess("ts", command="traffic_manager", select_ports=True)
->>>>>>> 952bf25a
+ts = Test.MakeATSProcess("ts", select_ports=True)
 
 Test.testName = "Lua states and stats"
 
