/** @file

  Functions for interfacing to management records

  @section license License

  Licensed to the Apache Software Foundation (ASF) under one
  or more contributor license agreements.  See the NOTICE file
  distributed with this work for additional information
  regarding copyright ownership.  The ASF licenses this file
  to you under the Apache License, Version 2.0 (the
  "License"); you may not use this file except in compliance
  with the License.  You may obtain a copy of the License at

      http://www.apache.org/licenses/LICENSE-2.0

  Unless required by applicable law or agreed to in writing, software
  distributed under the License is distributed on an "AS IS" BASIS,
  WITHOUT WARRANTIES OR CONDITIONS OF ANY KIND, either express or implied.
  See the License for the specific language governing permissions and
  limitations under the License.
 */

#include "tscore/ink_string.h"
#include "tscore/Tokenizer.h"
#include "tscore/ink_file.h"
#include "MgmtUtils.h"
#include "WebMgmtUtils.h"
#include "tscore/Regex.h"

// bool varSetFloat(const char* varName, RecFloat value)
//
//  Sets the variable specified by varName to value.  varName
//   must be a RecFloat variable.  No conversion is done for
//   other types unless convert is set to true. In the case
//   of convert is true, type conversion is perform if applicable.
//   By default, convert is set to be false and can be overridden
//   when the function is called.
//
bool
varSetFloat(const char *varName, RecFloat value, bool convert)
{
  RecDataT varDataType = RECD_NULL;
  bool found           = true;
  int err              = REC_ERR_FAIL;

  err = RecGetRecordDataType(const_cast<char *>(varName), &varDataType);
  if (err != REC_ERR_OKAY) {
    return found;
  }

  switch (varDataType) {
  case RECD_FLOAT:
    RecSetRecordFloat(const_cast<char *>(varName), value, REC_SOURCE_EXPLICIT);
    break;

  case RECD_INT:
    if (convert) {
      value += 0.5; // rounding up
      RecSetRecordInt(const_cast<char *>(varName), static_cast<RecInt>(value), REC_SOURCE_EXPLICIT);
      break;
    }
    // fallthrough

  case RECD_COUNTER:
    if (convert) {
      RecSetRecordCounter(const_cast<char *>(varName), static_cast<RecCounter>(value), REC_SOURCE_EXPLICIT);
      break;
    }
    // fallthrough

  case RECD_STRING:
  case RECD_NULL:
  default:
    found = false;
    break;
  }

  return found;
}

// bool varSetCounter(const char* varName, RecCounter value)
//
//  Sets the variable specified by varName to value.  varName
//   must be an RecCounter variable.  No conversion is done for
//   other types unless convert is set to true. In the case
//   of convert is true, type conversion is perform if applicable.
//   By default, convert is set to be false and can be overridden
//   when the function is called.
//
bool
varSetCounter(const char *varName, RecCounter value, bool convert)
{
  RecDataT varDataType = RECD_NULL;
  bool found           = true;
  int err              = REC_ERR_FAIL;

  err = RecGetRecordDataType(const_cast<char *>(varName), &varDataType);
  if (err != REC_ERR_OKAY) {
    return found;
  }

  switch (varDataType) {
  case RECD_COUNTER:
    RecSetRecordCounter(const_cast<char *>(varName), value, REC_SOURCE_EXPLICIT);
    break;

  case RECD_INT:
    if (convert) {
      RecSetRecordInt(const_cast<char *>(varName), static_cast<RecInt>(value), REC_SOURCE_EXPLICIT);
      break;
    }
    // fallthrough

  case RECD_FLOAT:
    if (convert) {
      RecSetRecordFloat(const_cast<char *>(varName), static_cast<RecFloat>(value), REC_SOURCE_EXPLICIT);
      break;
    }
    // fallthrough

  case RECD_STRING:
  case RECD_NULL:
  default:
    found = false;
    break;
  }

  return found;
}

// bool varSetInt(const char* varName, RecInt value)
//
//  Sets the variable specified by varName to value.  varName
//   must be an RecInt variable.  No conversion is done for
//   other types unless convert is set to true. In the case
//   of convert is true, type conversion is perform if applicable.
//   By default, convert is set to be false and can be overridden
//   when the function is called.
//
bool
varSetInt(const char *varName, RecInt value, bool convert)
{
  RecDataT varDataType = RECD_NULL;
  bool found           = true;
  int err              = REC_ERR_FAIL;

  err = RecGetRecordDataType(const_cast<char *>(varName), &varDataType);
  if (err != REC_ERR_OKAY) {
    return found;
  }

  switch (varDataType) {
  case RECD_INT:
    RecSetRecordInt(const_cast<char *>(varName), value, REC_SOURCE_EXPLICIT);
    break;

  case RECD_COUNTER:
    if (convert) {
      RecSetRecordCounter(const_cast<char *>(varName), static_cast<RecCounter>(value), REC_SOURCE_EXPLICIT);
      break;
    }
    // fallthrough

  case RECD_FLOAT:
    if (convert) {
      RecSetRecordFloat(const_cast<char *>(varName), static_cast<RecFloat>(value), REC_SOURCE_EXPLICIT);
      break;
    }
    // fallthrough

  case RECD_STRING:
  case RECD_NULL:
  default:
    found = false;
    break;
  }

  return found;
}

// bool varSetData(RecDataT varType, const char *varName, RecData value)
//
//  Sets the variable specified by varName to value. value and varName
//   must be varType variables.
//
bool
varSetData(RecDataT varType, const char *varName, RecData value)
{
  RecErrT err = REC_ERR_FAIL;

  switch (varType) {
  case RECD_INT:
    err = RecSetRecordInt(const_cast<char *>(varName), value.rec_int, REC_SOURCE_EXPLICIT);
    break;
  case RECD_COUNTER:
    err = RecSetRecordCounter(const_cast<char *>(varName), value.rec_counter, REC_SOURCE_EXPLICIT);
    break;
  case RECD_FLOAT:
    err = RecSetRecordFloat(const_cast<char *>(varName), value.rec_float, REC_SOURCE_EXPLICIT);
    break;
  default:
    Fatal("unsupported type:%d\n", varType);
  }
  return (err == REC_ERR_OKAY);
}

// bool varDataFromName(RecDataT varType, const char *varName, RecData *value)
//
//   Sets the *value to value of the varName according varType.
//
//  return true if bufVal was successfully set
//    and false otherwise
//
bool
varDataFromName(RecDataT varType, const char *varName, RecData *value)
{
  int err;

  err = RecGetRecord_Xmalloc(varName, varType, value, true);

  return (err == REC_ERR_OKAY);
}

// void percentStrFromFloat(MgmtFloat, char* bufVal)
//
//  Converts a float to a percent string
void
percentStrFromFloat(RecFloat val, char *bufVal, int bufLen)
{
  int percent = static_cast<int>((val * 100.0) + 0.5);
  snprintf(bufVal, bufLen, "%d%%", percent);
}

// void commaStrFromInt(RecInt bytes, char* bufVal)
//   Converts an Int to string with commas in it
void
commaStrFromInt(RecInt bytes, char *bufVal, int bufLen)
{
  char *curPtr;

  int len = snprintf(bufVal, bufLen, "%" PRId64 "", bytes);

  // The string is too short to need commas
  if (len < 4) {
    return;
  }

  int numCommas = (len - 1) / 3;
  ink_release_assert(bufLen > numCommas + len);
  curPtr  = bufVal + (len + numCommas);
  *curPtr = '\0';
  curPtr--;

  for (int i = 0; i < len; i++) {
    *curPtr = bufVal[len - 1 - i];

    if ((i + 1) % 3 == 0 && curPtr != bufVal) {
      curPtr--;
      *curPtr = ',';
    }
    curPtr--;
  }

  ink_assert(curPtr + 1 == bufVal);
}

// void MbytesFromInt(RecInt bytes, char* bufVal)
//     Converts into a string in units of megabytes No unit specification is added
void
MbytesFromInt(RecInt bytes, char *bufVal, int bufLen)
{
  RecInt mBytes = bytes / 1048576;

  snprintf(bufVal, bufLen, "%" PRId64 "", mBytes);
}

// void bytesFromInt(RecInt bytes, char* bufVal)
//
//    Converts mgmt into a string with one of
//       GB, MB, KB, B units
//
//     bufVal must point to adequate space a la sprintf
void
bytesFromInt(RecInt bytes, char *bufVal, int bufLen)
{
  const int64_t gb  = 1073741824;
  const long int mb = 1048576;
  const long int kb = 1024;
  double unitBytes;

  if (bytes >= gb) {
    unitBytes = bytes / static_cast<double>(gb);
    snprintf(bufVal, bufLen, "%.1f GB", unitBytes);
  } else {
    // Reduce the precision of the bytes parameter
    //   because we know that it less than 1GB which
    //   has plenty of precision for a regular int
    //   and saves from 64 bit arithmetic which may
    //   be expensive on some processors
    int bytesP = static_cast<int>(bytes);
    if (bytesP >= mb) {
      unitBytes = bytes / static_cast<double>(mb);
      snprintf(bufVal, bufLen, "%.1f MB", unitBytes);
    } else if (bytesP >= kb) {
      unitBytes = bytes / static_cast<double>(kb);
      snprintf(bufVal, bufLen, "%.1f KB", unitBytes);
    } else {
      snprintf(bufVal, bufLen, "%d", bytesP);
    }
  }
}

<<<<<<< HEAD
=======
// bool varStrFromName (const char*, char*, int)
//
//   Sets the bufVal string to the value of the local manager
//     named by varName.  bufLen is size of bufVal
//
//  return true if bufVal was successfully set
//    and false otherwise
//
//  EVIL ALERT: overviewRecord::varStrFromName is extremely
//    similar to this function except in how it gets it's
//    data.  Changes to this function must be propagated
//    to its twin.  Cut and Paste sucks but there is not
//    an easy way to merge the functions
//
bool
varStrFromName(const char *varNameConst, char *bufVal, int bufLen)
{
  char *varName        = nullptr;
  RecDataT varDataType = RECD_NULL;
  bool found           = true;
  int varNameLen       = 0;
  char formatOption    = '\0';
  RecData data;
  int err = REC_ERR_FAIL;

  memset(&data, 0, sizeof(RecData));

  // Check to see if there is a \ option on the end of variable
  //   \ options indicate that we need special formatting
  //   of the results.  Supported \ options are
  //
  ///  b - bytes.  Ints and Counts only.  Amounts are
  //       transformed into one of GB, MB, KB, or B
  //
  varName    = ats_strdup(varNameConst);
  varNameLen = strlen(varName);
  if (varNameLen > 3 && varName[varNameLen - 2] == '\\') {
    formatOption = varName[varNameLen - 1];

    // Now that we know the format option, terminate the string
    //   to make the option disappear
    varName[varNameLen - 2] = '\0';

    // Return not found for unknown format options
    if (formatOption != 'b' && formatOption != 'm' && formatOption != 'c' && formatOption != 'p') {
      ats_free(varName);
      return false;
    }
  }

  err = RecGetRecordDataType(varName, &varDataType);
  if (err == REC_ERR_FAIL) {
    ats_free(varName);
    return false;
  }

  switch (varDataType) {
  case RECD_INT:
    RecGetRecordInt(varName, &data.rec_int);
    if (formatOption == 'b') {
      bytesFromInt(data.rec_int, bufVal, bufLen);
    } else if (formatOption == 'm') {
      MbytesFromInt(data.rec_int, bufVal, bufLen);
    } else if (formatOption == 'c') {
      commaStrFromInt(data.rec_int, bufVal, bufLen);
    } else {
      snprintf(bufVal, bufLen, "%" PRId64 "", data.rec_int);
    }
    break;

  case RECD_COUNTER:
    RecGetRecordCounter(varName, &data.rec_counter);
    if (formatOption == 'b') {
      bytesFromInt(static_cast<MgmtInt>(data.rec_counter), bufVal, bufLen);
    } else if (formatOption == 'm') {
      MbytesFromInt(static_cast<MgmtInt>(data.rec_counter), bufVal, bufLen);
    } else if (formatOption == 'c') {
      commaStrFromInt(data.rec_counter, bufVal, bufLen);
    } else {
      snprintf(bufVal, bufLen, "%" PRId64 "", data.rec_counter);
    }
    break;
  case RECD_FLOAT:
    RecGetRecordFloat(varName, &data.rec_float);
    if (formatOption == 'p') {
      percentStrFromFloat(data.rec_float, bufVal, bufLen);
    } else {
      snprintf(bufVal, bufLen, "%.2f", data.rec_float);
    }
    break;
  case RECD_STRING:
    RecGetRecordString_Xmalloc(varName, &data.rec_string);
    if (data.rec_string == nullptr) {
      bufVal[0] = '\0';
    } else if (strlen(data.rec_string) < static_cast<size_t>(bufLen - 1)) {
      ink_strlcpy(bufVal, data.rec_string, bufLen);
    } else {
      ink_strlcpy(bufVal, data.rec_string, bufLen);
    }
    ats_free(data.rec_string);
    break;
  default:
    found = false;
    break;
  }

  ats_free(varName);
  return found;
}

// bool MgmtData::setFromName(const char*)
//
//    Fills in class variables from the given
//      variable name
//
//    Returns true if the information could be set
//     and false otherwise
//
bool
MgmtData::setFromName(const char *varName)
{
  bool found = true;
  int err;

  err = RecGetRecordDataType(const_cast<char *>(varName), &this->type);

  if (err == REC_ERR_FAIL) {
    return found;
  }

  switch (this->type) {
  case RECD_INT:
    RecGetRecordInt(const_cast<char *>(varName), &this->data.rec_int);
    break;
  case RECD_COUNTER:
    RecGetRecordCounter(const_cast<char *>(varName), &this->data.rec_counter);
    break;
  case RECD_FLOAT:
    RecGetRecordFloat(const_cast<char *>(varName), &this->data.rec_float);
    break;
  case RECD_STRING:
    RecGetRecordString_Xmalloc(const_cast<char *>(varName), &this->data.rec_string);
    break;
  case RECD_NULL:
  default:
    found = false;
    break;
  }

  return found;
}

MgmtData::MgmtData()
{
  type = RECD_NULL;
  memset(&data, 0, sizeof(RecData));
}

MgmtData::~MgmtData()
{
  if (type == RECD_STRING) {
    ats_free(data.rec_string);
  }
}

// MgmtData::compareFromString(const char* str, strLen)
//
//  Compares the value of string converted to
//    data type of this_>type with value
//    held in this->data
//
bool
MgmtData::compareFromString(const char *str)
{
  RecData compData;
  bool compare = false;
  float floatDiff;

  switch (this->type) {
  case RECD_INT:
    // TODO: Add SI decimal multipliers rule ?
    if (str && recordRegexCheck("^[0-9]+$", str)) {
      compData.rec_int = ink_atoi64(str);
      if (data.rec_int == compData.rec_int) {
        compare = true;
      }
    }
    break;
  case RECD_COUNTER:
    if (str && recordRegexCheck("^[0-9]+$", str)) {
      compData.rec_counter = ink_atoi64(str);
      if (data.rec_counter == compData.rec_counter) {
        compare = true;
      }
    }
    break;
  case RECD_FLOAT:
    compData.rec_float = atof(str);
    // HACK - There are some rounding problems with
    //   floating point numbers so say we have a match if there difference
    //   is small
    floatDiff = data.rec_float - compData.rec_float;
    if (floatDiff > -0.001 && floatDiff < 0.001) {
      compare = true;
    }
    break;
  case RECD_STRING:
    if (str == nullptr || *str == '\0') {
      if (data.rec_string == nullptr) {
        compare = true;
      }
    } else {
      if ((data.rec_string != nullptr) && (strcmp(str, data.rec_string) == 0)) {
        compare = true;
      }
    }
    break;
  case RECD_NULL:
  default:
    compare = false;
    break;
  }

  return compare;
}

// void RecDataT varType(const char* varName)
//
//   Simply return the variable type
//
RecDataT
varType(const char *varName)
{
  RecDataT data_type;
  int err;

  err = RecGetRecordDataType(const_cast<char *>(varName), &data_type);

  if (err == REC_ERR_FAIL) {
    return RECD_NULL;
  }

  Debug("RecOp", "[varType] %s is of type %d", varName, data_type);
  return data_type;
}

>>>>>>> b9b6ee19
//
// Removes any cr/lf line breaks from the text data
//
int
convertHtmlToUnix(char *buffer)
{
  char *read  = buffer;
  char *write = buffer;
  int numSub  = 0;

  while (*read != '\0') {
    if (*read == '\015') {
      *write = ' ';
      read++;
      write++;
      numSub++;
    } else {
      *write = *read;
      write++;
      read++;
    }
  }
  *write = '\0';
  return numSub;
}

//  Substitutes HTTP unsafe character representations
//   with their actual values.  Modifies the passed
//   in string
//
int
substituteUnsafeChars(char *buffer)
{
  char *read  = buffer;
  char *write = buffer;
  char subStr[3];
  long charVal;
  int numSub = 0;

  subStr[2] = '\0';
  while (*read != '\0') {
    if (*read == '%') {
      subStr[0] = *(++read);
      subStr[1] = *(++read);
      charVal   = strtol(subStr, (char **)nullptr, 16);
      *write    = static_cast<char>(charVal);
      read++;
      write++;
      numSub++;
    } else if (*read == '+') {
      *write = ' ';
      write++;
      read++;
    } else {
      *write = *read;
      write++;
      read++;
    }
  }
  *write = '\0';
  return numSub;
}

// Substitutes for characters that can be misconstrued
//   as part of an HTML tag
// Allocates a new string which the
//   the CALLEE MUST DELETE
//
char *
substituteForHTMLChars(const char *buffer)
{
  char *safeBuf;                          // the return "safe" character buffer
  char *safeCurrent;                      // where we are in the return buffer
  const char *inCurrent = buffer;         // where we are in the original buffer
  int inLength          = strlen(buffer); // how long the orig buffer in

  // Maximum character expansion is one to three
  unsigned int bufferToAllocate = (inLength * 5) + 1;
  safeBuf                       = new char[bufferToAllocate];
  safeCurrent                   = safeBuf;

  while (*inCurrent != '\0') {
    switch (*inCurrent) {
    case '"':
      ink_strlcpy(safeCurrent, "&quot;", bufferToAllocate);
      safeCurrent += 6;
      break;
    case '<':
      ink_strlcpy(safeCurrent, "&lt;", bufferToAllocate);
      safeCurrent += 4;
      break;
    case '>':
      ink_strlcpy(safeCurrent, "&gt;", bufferToAllocate);
      safeCurrent += 4;
      break;
    case '&':
      ink_strlcpy(safeCurrent, "&amp;", bufferToAllocate);
      safeCurrent += 5;
      break;
    default:
      *safeCurrent = *inCurrent;
      safeCurrent += 1;
      break;
    }

    inCurrent++;
  }
  *safeCurrent = '\0';
  return safeBuf;
}<|MERGE_RESOLUTION|>--- conflicted
+++ resolved
@@ -311,255 +311,6 @@
   }
 }
 
-<<<<<<< HEAD
-=======
-// bool varStrFromName (const char*, char*, int)
-//
-//   Sets the bufVal string to the value of the local manager
-//     named by varName.  bufLen is size of bufVal
-//
-//  return true if bufVal was successfully set
-//    and false otherwise
-//
-//  EVIL ALERT: overviewRecord::varStrFromName is extremely
-//    similar to this function except in how it gets it's
-//    data.  Changes to this function must be propagated
-//    to its twin.  Cut and Paste sucks but there is not
-//    an easy way to merge the functions
-//
-bool
-varStrFromName(const char *varNameConst, char *bufVal, int bufLen)
-{
-  char *varName        = nullptr;
-  RecDataT varDataType = RECD_NULL;
-  bool found           = true;
-  int varNameLen       = 0;
-  char formatOption    = '\0';
-  RecData data;
-  int err = REC_ERR_FAIL;
-
-  memset(&data, 0, sizeof(RecData));
-
-  // Check to see if there is a \ option on the end of variable
-  //   \ options indicate that we need special formatting
-  //   of the results.  Supported \ options are
-  //
-  ///  b - bytes.  Ints and Counts only.  Amounts are
-  //       transformed into one of GB, MB, KB, or B
-  //
-  varName    = ats_strdup(varNameConst);
-  varNameLen = strlen(varName);
-  if (varNameLen > 3 && varName[varNameLen - 2] == '\\') {
-    formatOption = varName[varNameLen - 1];
-
-    // Now that we know the format option, terminate the string
-    //   to make the option disappear
-    varName[varNameLen - 2] = '\0';
-
-    // Return not found for unknown format options
-    if (formatOption != 'b' && formatOption != 'm' && formatOption != 'c' && formatOption != 'p') {
-      ats_free(varName);
-      return false;
-    }
-  }
-
-  err = RecGetRecordDataType(varName, &varDataType);
-  if (err == REC_ERR_FAIL) {
-    ats_free(varName);
-    return false;
-  }
-
-  switch (varDataType) {
-  case RECD_INT:
-    RecGetRecordInt(varName, &data.rec_int);
-    if (formatOption == 'b') {
-      bytesFromInt(data.rec_int, bufVal, bufLen);
-    } else if (formatOption == 'm') {
-      MbytesFromInt(data.rec_int, bufVal, bufLen);
-    } else if (formatOption == 'c') {
-      commaStrFromInt(data.rec_int, bufVal, bufLen);
-    } else {
-      snprintf(bufVal, bufLen, "%" PRId64 "", data.rec_int);
-    }
-    break;
-
-  case RECD_COUNTER:
-    RecGetRecordCounter(varName, &data.rec_counter);
-    if (formatOption == 'b') {
-      bytesFromInt(static_cast<MgmtInt>(data.rec_counter), bufVal, bufLen);
-    } else if (formatOption == 'm') {
-      MbytesFromInt(static_cast<MgmtInt>(data.rec_counter), bufVal, bufLen);
-    } else if (formatOption == 'c') {
-      commaStrFromInt(data.rec_counter, bufVal, bufLen);
-    } else {
-      snprintf(bufVal, bufLen, "%" PRId64 "", data.rec_counter);
-    }
-    break;
-  case RECD_FLOAT:
-    RecGetRecordFloat(varName, &data.rec_float);
-    if (formatOption == 'p') {
-      percentStrFromFloat(data.rec_float, bufVal, bufLen);
-    } else {
-      snprintf(bufVal, bufLen, "%.2f", data.rec_float);
-    }
-    break;
-  case RECD_STRING:
-    RecGetRecordString_Xmalloc(varName, &data.rec_string);
-    if (data.rec_string == nullptr) {
-      bufVal[0] = '\0';
-    } else if (strlen(data.rec_string) < static_cast<size_t>(bufLen - 1)) {
-      ink_strlcpy(bufVal, data.rec_string, bufLen);
-    } else {
-      ink_strlcpy(bufVal, data.rec_string, bufLen);
-    }
-    ats_free(data.rec_string);
-    break;
-  default:
-    found = false;
-    break;
-  }
-
-  ats_free(varName);
-  return found;
-}
-
-// bool MgmtData::setFromName(const char*)
-//
-//    Fills in class variables from the given
-//      variable name
-//
-//    Returns true if the information could be set
-//     and false otherwise
-//
-bool
-MgmtData::setFromName(const char *varName)
-{
-  bool found = true;
-  int err;
-
-  err = RecGetRecordDataType(const_cast<char *>(varName), &this->type);
-
-  if (err == REC_ERR_FAIL) {
-    return found;
-  }
-
-  switch (this->type) {
-  case RECD_INT:
-    RecGetRecordInt(const_cast<char *>(varName), &this->data.rec_int);
-    break;
-  case RECD_COUNTER:
-    RecGetRecordCounter(const_cast<char *>(varName), &this->data.rec_counter);
-    break;
-  case RECD_FLOAT:
-    RecGetRecordFloat(const_cast<char *>(varName), &this->data.rec_float);
-    break;
-  case RECD_STRING:
-    RecGetRecordString_Xmalloc(const_cast<char *>(varName), &this->data.rec_string);
-    break;
-  case RECD_NULL:
-  default:
-    found = false;
-    break;
-  }
-
-  return found;
-}
-
-MgmtData::MgmtData()
-{
-  type = RECD_NULL;
-  memset(&data, 0, sizeof(RecData));
-}
-
-MgmtData::~MgmtData()
-{
-  if (type == RECD_STRING) {
-    ats_free(data.rec_string);
-  }
-}
-
-// MgmtData::compareFromString(const char* str, strLen)
-//
-//  Compares the value of string converted to
-//    data type of this_>type with value
-//    held in this->data
-//
-bool
-MgmtData::compareFromString(const char *str)
-{
-  RecData compData;
-  bool compare = false;
-  float floatDiff;
-
-  switch (this->type) {
-  case RECD_INT:
-    // TODO: Add SI decimal multipliers rule ?
-    if (str && recordRegexCheck("^[0-9]+$", str)) {
-      compData.rec_int = ink_atoi64(str);
-      if (data.rec_int == compData.rec_int) {
-        compare = true;
-      }
-    }
-    break;
-  case RECD_COUNTER:
-    if (str && recordRegexCheck("^[0-9]+$", str)) {
-      compData.rec_counter = ink_atoi64(str);
-      if (data.rec_counter == compData.rec_counter) {
-        compare = true;
-      }
-    }
-    break;
-  case RECD_FLOAT:
-    compData.rec_float = atof(str);
-    // HACK - There are some rounding problems with
-    //   floating point numbers so say we have a match if there difference
-    //   is small
-    floatDiff = data.rec_float - compData.rec_float;
-    if (floatDiff > -0.001 && floatDiff < 0.001) {
-      compare = true;
-    }
-    break;
-  case RECD_STRING:
-    if (str == nullptr || *str == '\0') {
-      if (data.rec_string == nullptr) {
-        compare = true;
-      }
-    } else {
-      if ((data.rec_string != nullptr) && (strcmp(str, data.rec_string) == 0)) {
-        compare = true;
-      }
-    }
-    break;
-  case RECD_NULL:
-  default:
-    compare = false;
-    break;
-  }
-
-  return compare;
-}
-
-// void RecDataT varType(const char* varName)
-//
-//   Simply return the variable type
-//
-RecDataT
-varType(const char *varName)
-{
-  RecDataT data_type;
-  int err;
-
-  err = RecGetRecordDataType(const_cast<char *>(varName), &data_type);
-
-  if (err == REC_ERR_FAIL) {
-    return RECD_NULL;
-  }
-
-  Debug("RecOp", "[varType] %s is of type %d", varName, data_type);
-  return data_type;
-}
-
->>>>>>> b9b6ee19
 //
 // Removes any cr/lf line breaks from the text data
 //
