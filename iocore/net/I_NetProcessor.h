--- conflicted
+++ resolved
@@ -267,12 +267,5 @@
   over ssl.
 
 */
-<<<<<<< HEAD
 extern inkcoreapi NetProcessor &sslNetProcessor;
-
-extern inkcoreapi NetProcessor &quicNetProcessor;
-
-#endif
-=======
-extern inkcoreapi NetProcessor &sslNetProcessor;
->>>>>>> 20e83321
+extern inkcoreapi NetProcessor &quicNetProcessor;