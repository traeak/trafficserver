/** @file

  A brief file description

  @section license License

  Licensed to the Apache Software Foundation (ASF) under one
  or more contributor license agreements.  See the NOTICE file
  distributed with this work for additional information
  regarding copyright ownership.  The ASF licenses this file
  to you under the Apache License, Version 2.0 (the
  "License"); you may not use this file except in compliance
  with the License.  You may obtain a copy of the License at

      http://www.apache.org/licenses/LICENSE-2.0

  Unless required by applicable law or agreed to in writing, software
  distributed under the License is distributed on an "AS IS" BASIS,
  WITHOUT WARRANTIES OR CONDITIONS OF ANY KIND, either express or implied.
  See the License for the specific language governing permissions and
  limitations under the License.
 */

#include "ts/ink_config.h"
#include <ctype.h>
#include <string.h>
#include "HttpConfig.h"
#include "HTTP.h"
#include "ProcessManager.h"
#include "ProxyConfig.h"
#include "ICPProcessor.h"
#include "P_Net.h"
#include "P_RecUtils.h"
#include <records/I_RecHttp.h>

#define HttpEstablishStaticConfigStringAlloc(_ix, _n) \
  REC_EstablishStaticConfigStringAlloc(_ix, _n);      \
  REC_RegisterConfigUpdateFunc(_n, http_config_cb, NULL)

#define HttpEstablishStaticConfigLongLong(_ix, _n) \
  REC_EstablishStaticConfigInteger(_ix, _n);       \
  REC_RegisterConfigUpdateFunc(_n, http_config_cb, NULL)

#define HttpEstablishStaticConfigFloat(_ix, _n) \
  REC_EstablishStaticConfigFloat(_ix, _n);      \
  REC_RegisterConfigUpdateFunc(_n, http_config_cb, NULL)

#define HttpEstablishStaticConfigByte(_ix, _n) \
  REC_EstablishStaticConfigByte(_ix, _n);      \
  REC_RegisterConfigUpdateFunc(_n, http_config_cb, NULL)


RecRawStatBlock *http_rsb;
#define HTTP_CLEAR_DYN_STAT(x)          \
  do {                                  \
    RecSetRawStatSum(http_rsb, x, 0);   \
    RecSetRawStatCount(http_rsb, x, 0); \
  } while (0);


class HttpConfigCont : public Continuation
{
public:
  HttpConfigCont();
  int handle_event(int event, void *edata);
};

/// Data item for enumerated type config value.
template <typename T> struct ConfigEnumPair {
  T _value;
  char const *_key;
};

/// Convert a string to an enumeration value.
/// @a n is the number of entries in the list.
/// @return @c true if the string is found, @c false if not found.
/// If found @a value is set to the corresponding value in @a list.
template <typename T, unsigned N>
static bool
http_config_enum_search(char const *key, const ConfigEnumPair<T>(&list)[N], MgmtByte &value)
{
  // We don't expect any of these lists to be more than 10 long, so a linear search is the best choice.
  for (unsigned i = 0; i < N; ++i) {
    if (0 == strcasecmp(list[i]._key, key)) {
      value = list[i]._value;
      return true;
    }
  }
  return false;
}

/// Read a string from the configuration and convert it to an enumeration value.
/// @a n is the number of entries in the list.
/// @return @c true if the string is found, @c false if not found.
/// If found @a value is set to the corresponding value in @a list.
template <typename T, unsigned N>
static bool
http_config_enum_read(char const *name, const ConfigEnumPair<T>(&list)[N], MgmtByte &value)
{
  char key[512]; // it's just one key - painful UI if keys are longer than this
  if (REC_ERR_OKAY == RecGetRecordString(name, key, sizeof(key))) {
    return http_config_enum_search(key, list, value);
  }
  return false;
}

/// Session sharing match types.
static const ConfigEnumPair<TSServerSessionSharingMatchType> SessionSharingMatchStrings[] = {
  {TS_SERVER_SESSION_SHARING_MATCH_NONE, "none"},
  {TS_SERVER_SESSION_SHARING_MATCH_IP, "ip"},
  {TS_SERVER_SESSION_SHARING_MATCH_HOST, "host"},
  {TS_SERVER_SESSION_SHARING_MATCH_BOTH, "both"}};

static const ConfigEnumPair<TSServerSessionSharingPoolType> SessionSharingPoolStrings[] = {
  {TS_SERVER_SESSION_SHARING_POOL_GLOBAL, "global"},
  {TS_SERVER_SESSION_SHARING_POOL_THREAD, "thread"}};

////////////////////////////////////////////////////////////////
//
//  static variables
//
////////////////////////////////////////////////////////////////
int HttpConfig::m_id = 0;
HttpConfigParams HttpConfig::m_master;
HttpUserAgent_RegxEntry *HttpConfig::user_agent_list = NULL;

static volatile int http_config_changes = 1;
static HttpConfigCont *http_config_cont = NULL;


HttpConfigCont::HttpConfigCont() : Continuation(new_ProxyMutex())
{
  SET_HANDLER(&HttpConfigCont::handle_event);
}

int
HttpConfigCont::handle_event(int /* event ATS_UNUSED */, void * /* edata ATS_UNUSED */)
{
  if (ink_atomic_increment((int *)&http_config_changes, -1) == 1) {
    HttpConfig::reconfigure();
  }
  return 0;
}


static int
http_config_cb(const char * /* name ATS_UNUSED */, RecDataT /* data_type ATS_UNUSED */, RecData /* data ATS_UNUSED */,
               void * /* cookie ATS_UNUSED */)
{
  ink_atomic_increment((int *)&http_config_changes, 1);

  INK_MEMORY_BARRIER;

  eventProcessor.schedule_in(http_config_cont, HRTIME_SECONDS(1), ET_CALL);
  return 0;
}

// [amc] Not sure which is uglier, this switch or having a micro-function for each var.
// Oh, how I long for when we can use C++eleventy lambdas without compiler problems!
// I think for 5.0 when the BC stuff is yanked, we should probably revert this to independent callbacks.
static int
http_server_session_sharing_cb(char const *name, RecDataT dtype, RecData data, void *cookie)
{
  bool valid_p = true;
  HttpConfigParams *c = static_cast<HttpConfigParams *>(cookie);

  if (0 == strcasecmp("proxy.config.http.server_session_sharing.match", name)) {
    MgmtByte &match = c->oride.server_session_sharing_match;
    if (RECD_INT == dtype) {
      match = static_cast<TSServerSessionSharingMatchType>(data.rec_int);
    } else if (RECD_STRING == dtype && http_config_enum_search(data.rec_string, SessionSharingMatchStrings, match)) {
      // empty
    } else {
      valid_p = false;
    }
  } else {
    valid_p = false;
  }

  // Signal an update if valid value arrived.
  if (valid_p)
    http_config_cb(name, dtype, data, cookie);

  return REC_ERR_OKAY;
}

void
register_stat_callbacks()
{
  // Dynamic stats

  RecRegisterRawStat(http_rsb, RECT_PROCESS, "proxy.process.http.background_fill_current_count", RECD_INT, RECP_NON_PERSISTENT,
                     (int)http_background_fill_current_count_stat, RecRawStatSyncSum);
  HTTP_CLEAR_DYN_STAT(http_background_fill_current_count_stat);
  RecRegisterRawStat(http_rsb, RECT_PROCESS, "proxy.process.http.current_client_connections", RECD_INT, RECP_NON_PERSISTENT,
                     (int)http_current_client_connections_stat, RecRawStatSyncSum);
  HTTP_CLEAR_DYN_STAT(http_current_client_connections_stat);
  RecRegisterRawStat(http_rsb, RECT_PROCESS, "proxy.process.http.current_active_client_connections", RECD_INT, RECP_NON_PERSISTENT,
                     (int)http_current_active_client_connections_stat, RecRawStatSyncSum);
  HTTP_CLEAR_DYN_STAT(http_current_active_client_connections_stat);
  RecRegisterRawStat(http_rsb, RECT_PROCESS, "proxy.process.http.websocket.current_active_client_connections", RECD_INT,
                     RECP_NON_PERSISTENT, (int)http_websocket_current_active_client_connections_stat, RecRawStatSyncSum);
  HTTP_CLEAR_DYN_STAT(http_websocket_current_active_client_connections_stat);
  // Current Transaction Stats
  RecRegisterRawStat(http_rsb, RECT_PROCESS, "proxy.process.http.current_client_transactions", RECD_INT, RECP_NON_PERSISTENT,
                     (int)http_current_client_transactions_stat, RecRawStatSyncSum);
  HTTP_CLEAR_DYN_STAT(http_current_client_transactions_stat);
  RecRegisterRawStat(http_rsb, RECT_PROCESS, "proxy.process.http.current_server_transactions", RECD_INT, RECP_NON_PERSISTENT,
                     (int)http_current_server_transactions_stat, RecRawStatSyncSum);
  HTTP_CLEAR_DYN_STAT(http_current_server_transactions_stat);
  // Total connections stats

  RecRegisterRawStat(http_rsb, RECT_PROCESS, "proxy.process.http.completed_requests", RECD_COUNTER, RECP_PERSISTENT,
                     (int)http_completed_requests_stat, RecRawStatSyncCount);

  RecRegisterRawStat(http_rsb, RECT_PROCESS, "proxy.process.http.total_incoming_connections", RECD_COUNTER, RECP_PERSISTENT,
                     (int)http_total_incoming_connections_stat, RecRawStatSyncCount);

  RecRegisterRawStat(http_rsb, RECT_PROCESS, "proxy.process.http.total_client_connections", RECD_COUNTER, RECP_PERSISTENT,
                     (int)http_total_client_connections_stat, RecRawStatSyncCount);

  RecRegisterRawStat(http_rsb, RECT_PROCESS, "proxy.process.http.total_client_connections_ipv4", RECD_COUNTER, RECP_PERSISTENT,
                     (int)http_total_client_connections_ipv4_stat, RecRawStatSyncCount);

  RecRegisterRawStat(http_rsb, RECT_PROCESS, "proxy.process.http.total_client_connections_ipv6", RECD_COUNTER, RECP_PERSISTENT,
                     (int)http_total_client_connections_ipv6_stat, RecRawStatSyncCount);

  RecRegisterRawStat(http_rsb, RECT_PROCESS, "proxy.process.http.total_server_connections", RECD_COUNTER, RECP_PERSISTENT,
                     (int)http_total_server_connections_stat, RecRawStatSyncCount);

  RecRegisterRawStat(http_rsb, RECT_PROCESS, "proxy.process.http.total_parent_proxy_connections", RECD_COUNTER, RECP_PERSISTENT,
                     (int)http_total_parent_proxy_connections_stat, RecRawStatSyncCount);

  // Upstream current connections stats
  RecRegisterRawStat(http_rsb, RECT_PROCESS, "proxy.process.http.current_parent_proxy_connections", RECD_INT, RECP_NON_PERSISTENT,
                     (int)http_current_parent_proxy_connections_stat, RecRawStatSyncSum);
  HTTP_CLEAR_DYN_STAT(http_current_parent_proxy_connections_stat);
  RecRegisterRawStat(http_rsb, RECT_PROCESS, "proxy.process.http.current_server_connections", RECD_INT, RECP_NON_PERSISTENT,
                     (int)http_current_server_connections_stat, RecRawStatSyncSum);
  HTTP_CLEAR_DYN_STAT(http_current_server_connections_stat);
  RecRegisterRawStat(http_rsb, RECT_PROCESS, "proxy.process.http.current_cache_connections", RECD_INT, RECP_NON_PERSISTENT,
                     (int)http_current_cache_connections_stat, RecRawStatSyncSum);
  HTTP_CLEAR_DYN_STAT(http_current_cache_connections_stat);
  RecRegisterRawStat(http_rsb, RECT_PROCESS, "proxy.process.http.avg_transactions_per_client_connection", RECD_FLOAT,
                     RECP_PERSISTENT, (int)http_transactions_per_client_con, RecRawStatSyncAvg);

  RecRegisterRawStat(http_rsb, RECT_PROCESS, "proxy.process.http.avg_transactions_per_server_connection", RECD_FLOAT,
                     RECP_PERSISTENT, (int)http_transactions_per_server_con, RecRawStatSyncAvg);

  RecRegisterRawStat(http_rsb, RECT_PROCESS, "proxy.process.http.transaction_counts.errors.pre_accept_hangups", RECD_COUNTER,
                     RECP_PERSISTENT, (int)http_ua_msecs_counts_errors_pre_accept_hangups_stat, RecRawStatSyncCount);

  RecRegisterRawStat(http_rsb, RECT_PROCESS, "proxy.process.http.transaction_totaltime.errors.pre_accept_hangups", RECD_FLOAT,
                     RECP_PERSISTENT, (int)http_ua_msecs_counts_errors_pre_accept_hangups_stat,
                     RecRawStatSyncIntMsecsToFloatSeconds);

  // Transactional stats

  RecRegisterRawStat(http_rsb, RECT_PROCESS, "proxy.process.http.incoming_requests", RECD_COUNTER, RECP_PERSISTENT,
                     (int)http_incoming_requests_stat, RecRawStatSyncCount);

  RecRegisterRawStat(http_rsb, RECT_PROCESS, "proxy.process.http.outgoing_requests", RECD_COUNTER, RECP_PERSISTENT,
                     (int)http_outgoing_requests_stat, RecRawStatSyncCount);

  RecRegisterRawStat(http_rsb, RECT_PROCESS, "proxy.process.http.incoming_responses", RECD_COUNTER, RECP_PERSISTENT,
                     (int)http_incoming_responses_stat, RecRawStatSyncCount);

  RecRegisterRawStat(http_rsb, RECT_PROCESS, "proxy.process.http.invalid_client_requests", RECD_COUNTER, RECP_PERSISTENT,
                     (int)http_invalid_client_requests_stat, RecRawStatSyncCount);

  RecRegisterRawStat(http_rsb, RECT_PROCESS, "proxy.process.http.missing_host_hdr", RECD_COUNTER, RECP_PERSISTENT,
                     (int)http_missing_host_hdr_stat, RecRawStatSyncCount);

  RecRegisterRawStat(http_rsb, RECT_PROCESS, "proxy.process.http.get_requests", RECD_COUNTER, RECP_PERSISTENT,
                     (int)http_get_requests_stat, RecRawStatSyncCount);

  RecRegisterRawStat(http_rsb, RECT_PROCESS, "proxy.process.http.head_requests", RECD_COUNTER, RECP_PERSISTENT,
                     (int)http_head_requests_stat, RecRawStatSyncCount);

  RecRegisterRawStat(http_rsb, RECT_PROCESS, "proxy.process.http.trace_requests", RECD_COUNTER, RECP_PERSISTENT,
                     (int)http_trace_requests_stat, RecRawStatSyncCount);

  RecRegisterRawStat(http_rsb, RECT_PROCESS, "proxy.process.http.options_requests", RECD_COUNTER, RECP_PERSISTENT,
                     (int)http_options_requests_stat, RecRawStatSyncCount);

  RecRegisterRawStat(http_rsb, RECT_PROCESS, "proxy.process.http.post_requests", RECD_COUNTER, RECP_PERSISTENT,
                     (int)http_post_requests_stat, RecRawStatSyncCount);

  RecRegisterRawStat(http_rsb, RECT_PROCESS, "proxy.process.http.put_requests", RECD_COUNTER, RECP_PERSISTENT,
                     (int)http_put_requests_stat, RecRawStatSyncCount);

  RecRegisterRawStat(http_rsb, RECT_PROCESS, "proxy.process.http.push_requests", RECD_COUNTER, RECP_PERSISTENT,
                     (int)http_push_requests_stat, RecRawStatSyncCount);

  RecRegisterRawStat(http_rsb, RECT_PROCESS, "proxy.process.http.delete_requests", RECD_COUNTER, RECP_PERSISTENT,
                     (int)http_delete_requests_stat, RecRawStatSyncCount);

  RecRegisterRawStat(http_rsb, RECT_PROCESS, "proxy.process.http.purge_requests", RECD_COUNTER, RECP_PERSISTENT,
                     (int)http_purge_requests_stat, RecRawStatSyncCount);

  RecRegisterRawStat(http_rsb, RECT_PROCESS, "proxy.process.http.connect_requests", RECD_COUNTER, RECP_PERSISTENT,
                     (int)http_connect_requests_stat, RecRawStatSyncCount);

  RecRegisterRawStat(http_rsb, RECT_PROCESS, "proxy.process.http.extension_method_requests", RECD_COUNTER, RECP_PERSISTENT,
                     (int)http_extension_method_requests_stat, RecRawStatSyncCount);

  RecRegisterRawStat(http_rsb, RECT_PROCESS, "proxy.process.http.broken_server_connections", RECD_COUNTER, RECP_PERSISTENT,
                     (int)http_broken_server_connections_stat, RecRawStatSyncCount);

  RecRegisterRawStat(http_rsb, RECT_PROCESS, "proxy.process.http.cache_lookups", RECD_COUNTER, RECP_PERSISTENT,
                     (int)http_cache_lookups_stat, RecRawStatSyncCount);

  RecRegisterRawStat(http_rsb, RECT_PROCESS, "proxy.process.http.cache_writes", RECD_COUNTER, RECP_PERSISTENT,
                     (int)http_cache_writes_stat, RecRawStatSyncCount);

  RecRegisterRawStat(http_rsb, RECT_PROCESS, "proxy.process.http.cache_updates", RECD_COUNTER, RECP_PERSISTENT,
                     (int)http_cache_updates_stat, RecRawStatSyncCount);

  RecRegisterRawStat(http_rsb, RECT_PROCESS, "proxy.process.http.cache_deletes", RECD_COUNTER, RECP_PERSISTENT,
                     (int)http_cache_deletes_stat, RecRawStatSyncCount);

  RecRegisterRawStat(http_rsb, RECT_PROCESS, "proxy.process.http.tunnels", RECD_COUNTER, RECP_PERSISTENT, (int)http_tunnels_stat,
                     RecRawStatSyncCount);

  RecRegisterRawStat(http_rsb, RECT_PROCESS, "proxy.process.http.throttled_proxy_only", RECD_COUNTER, RECP_PERSISTENT,
                     (int)http_throttled_proxy_only_stat, RecRawStatSyncCount);

  RecRegisterRawStat(http_rsb, RECT_PROCESS, "proxy.process.http.icp_suggested_lookups", RECD_COUNTER, RECP_PERSISTENT,
                     (int)http_icp_suggested_lookups_stat, RecRawStatSyncCount);

  RecRegisterRawStat(http_rsb, RECT_PROCESS, "proxy.process.http.parent_proxy_transaction_time", RECD_INT, RECP_PERSISTENT,
                     (int)http_parent_proxy_transaction_time_stat, RecRawStatSyncSum);

  RecRegisterRawStat(http_rsb, RECT_PROCESS, "proxy.process.http.user_agent_request_header_total_size", RECD_INT, RECP_PERSISTENT,
                     (int)http_user_agent_request_header_total_size_stat, RecRawStatSyncSum);

  RecRegisterRawStat(http_rsb, RECT_PROCESS, "proxy.process.http.user_agent_response_header_total_size", RECD_INT, RECP_PERSISTENT,
                     (int)http_user_agent_response_header_total_size_stat, RecRawStatSyncSum);

  RecRegisterRawStat(http_rsb, RECT_PROCESS, "proxy.process.http.user_agent_request_document_total_size", RECD_INT, RECP_PERSISTENT,
                     (int)http_user_agent_request_document_total_size_stat, RecRawStatSyncSum);

  RecRegisterRawStat(http_rsb, RECT_PROCESS, "proxy.process.http.user_agent_response_document_total_size", RECD_INT,
                     RECP_PERSISTENT, (int)http_user_agent_response_document_total_size_stat, RecRawStatSyncSum);

  RecRegisterRawStat(http_rsb, RECT_PROCESS, "proxy.process.http.origin_server_request_header_total_size", RECD_INT,
                     RECP_PERSISTENT, (int)http_origin_server_request_header_total_size_stat, RecRawStatSyncSum);

  RecRegisterRawStat(http_rsb, RECT_PROCESS, "proxy.process.http.origin_server_response_header_total_size", RECD_INT,
                     RECP_PERSISTENT, (int)http_origin_server_response_header_total_size_stat, RecRawStatSyncSum);

  RecRegisterRawStat(http_rsb, RECT_PROCESS, "proxy.process.http.origin_server_request_document_total_size", RECD_INT,
                     RECP_PERSISTENT, (int)http_origin_server_request_document_total_size_stat, RecRawStatSyncSum);

  RecRegisterRawStat(http_rsb, RECT_PROCESS, "proxy.process.http.origin_server_response_document_total_size", RECD_INT,
                     RECP_PERSISTENT, (int)http_origin_server_response_document_total_size_stat, RecRawStatSyncSum);

  RecRegisterRawStat(http_rsb, RECT_PROCESS, "proxy.process.http.parent_proxy_request_total_bytes", RECD_INT, RECP_PERSISTENT,
                     (int)http_parent_proxy_request_total_bytes_stat, RecRawStatSyncSum);

  RecRegisterRawStat(http_rsb, RECT_PROCESS, "proxy.process.http.parent_proxy_response_total_bytes", RECD_INT, RECP_PERSISTENT,
                     (int)http_parent_proxy_response_total_bytes_stat, RecRawStatSyncSum);

  RecRegisterRawStat(http_rsb, RECT_PROCESS, "proxy.process.http.pushed_response_header_total_size", RECD_INT, RECP_PERSISTENT,
                     (int)http_pushed_response_header_total_size_stat, RecRawStatSyncSum);

  RecRegisterRawStat(http_rsb, RECT_PROCESS, "proxy.process.http.pushed_document_total_size", RECD_INT, RECP_PERSISTENT,
                     (int)http_pushed_document_total_size_stat, RecRawStatSyncSum);

  RecRegisterRawStat(http_rsb, RECT_PROCESS, "proxy.process.http.response_document_size_100", RECD_COUNTER, RECP_PERSISTENT,
                     (int)http_response_document_size_100_stat, RecRawStatSyncCount);

  RecRegisterRawStat(http_rsb, RECT_PROCESS, "proxy.process.http.response_document_size_1K", RECD_COUNTER, RECP_PERSISTENT,
                     (int)http_response_document_size_1K_stat, RecRawStatSyncCount);

  RecRegisterRawStat(http_rsb, RECT_PROCESS, "proxy.process.http.response_document_size_3K", RECD_COUNTER, RECP_PERSISTENT,
                     (int)http_response_document_size_3K_stat, RecRawStatSyncCount);

  RecRegisterRawStat(http_rsb, RECT_PROCESS, "proxy.process.http.response_document_size_5K", RECD_COUNTER, RECP_PERSISTENT,
                     (int)http_response_document_size_5K_stat, RecRawStatSyncCount);

  RecRegisterRawStat(http_rsb, RECT_PROCESS, "proxy.process.http.response_document_size_10K", RECD_COUNTER, RECP_PERSISTENT,
                     (int)http_response_document_size_10K_stat, RecRawStatSyncCount);

  RecRegisterRawStat(http_rsb, RECT_PROCESS, "proxy.process.http.response_document_size_1M", RECD_COUNTER, RECP_PERSISTENT,
                     (int)http_response_document_size_1M_stat, RecRawStatSyncCount);

  RecRegisterRawStat(http_rsb, RECT_PROCESS, "proxy.process.http.response_document_size_inf", RECD_COUNTER, RECP_PERSISTENT,
                     (int)http_response_document_size_inf_stat, RecRawStatSyncCount);

  RecRegisterRawStat(http_rsb, RECT_PROCESS, "proxy.process.http.request_document_size_100", RECD_COUNTER, RECP_PERSISTENT,
                     (int)http_request_document_size_100_stat, RecRawStatSyncCount);

  RecRegisterRawStat(http_rsb, RECT_PROCESS, "proxy.process.http.request_document_size_1K", RECD_COUNTER, RECP_PERSISTENT,
                     (int)http_request_document_size_1K_stat, RecRawStatSyncCount);

  RecRegisterRawStat(http_rsb, RECT_PROCESS, "proxy.process.http.request_document_size_3K", RECD_COUNTER, RECP_PERSISTENT,
                     (int)http_request_document_size_3K_stat, RecRawStatSyncCount);

  RecRegisterRawStat(http_rsb, RECT_PROCESS, "proxy.process.http.request_document_size_5K", RECD_COUNTER, RECP_PERSISTENT,
                     (int)http_request_document_size_5K_stat, RecRawStatSyncCount);

  RecRegisterRawStat(http_rsb, RECT_PROCESS, "proxy.process.http.request_document_size_10K", RECD_COUNTER, RECP_PERSISTENT,
                     (int)http_request_document_size_10K_stat, RecRawStatSyncCount);

  RecRegisterRawStat(http_rsb, RECT_PROCESS, "proxy.process.http.request_document_size_1M", RECD_COUNTER, RECP_PERSISTENT,
                     (int)http_request_document_size_1M_stat, RecRawStatSyncCount);

  RecRegisterRawStat(http_rsb, RECT_PROCESS, "proxy.process.http.request_document_size_inf", RECD_COUNTER, RECP_PERSISTENT,
                     (int)http_request_document_size_inf_stat, RecRawStatSyncCount);

  RecRegisterRawStat(http_rsb, RECT_PROCESS, "proxy.process.http.user_agent_speed_bytes_per_sec_100", RECD_COUNTER, RECP_PERSISTENT,
                     (int)http_user_agent_speed_bytes_per_sec_100_stat, RecRawStatSyncCount);

  RecRegisterRawStat(http_rsb, RECT_PROCESS, "proxy.process.http.user_agent_speed_bytes_per_sec_1K", RECD_COUNTER, RECP_PERSISTENT,
                     (int)http_user_agent_speed_bytes_per_sec_1K_stat, RecRawStatSyncCount);

  RecRegisterRawStat(http_rsb, RECT_PROCESS, "proxy.process.http.user_agent_speed_bytes_per_sec_10K", RECD_COUNTER, RECP_PERSISTENT,
                     (int)http_user_agent_speed_bytes_per_sec_10K_stat, RecRawStatSyncCount);

  RecRegisterRawStat(http_rsb, RECT_PROCESS, "proxy.process.http.user_agent_speed_bytes_per_sec_100K", RECD_COUNTER,
                     RECP_PERSISTENT, (int)http_user_agent_speed_bytes_per_sec_100K_stat, RecRawStatSyncCount);

  RecRegisterRawStat(http_rsb, RECT_PROCESS, "proxy.process.http.user_agent_speed_bytes_per_sec_1M", RECD_COUNTER, RECP_PERSISTENT,
                     (int)http_user_agent_speed_bytes_per_sec_1M_stat, RecRawStatSyncCount);

  RecRegisterRawStat(http_rsb, RECT_PROCESS, "proxy.process.http.user_agent_speed_bytes_per_sec_10M", RECD_COUNTER, RECP_PERSISTENT,
                     (int)http_user_agent_speed_bytes_per_sec_10M_stat, RecRawStatSyncCount);

  RecRegisterRawStat(http_rsb, RECT_PROCESS, "proxy.process.http.user_agent_speed_bytes_per_sec_100M", RECD_COUNTER,
                     RECP_PERSISTENT, (int)http_user_agent_speed_bytes_per_sec_100M_stat, RecRawStatSyncCount);

  RecRegisterRawStat(http_rsb, RECT_PROCESS, "proxy.process.http.origin_server_speed_bytes_per_sec_100", RECD_COUNTER,
                     RECP_PERSISTENT, (int)http_origin_server_speed_bytes_per_sec_100_stat, RecRawStatSyncCount);

  RecRegisterRawStat(http_rsb, RECT_PROCESS, "proxy.process.http.origin_server_speed_bytes_per_sec_1K", RECD_COUNTER,
                     RECP_PERSISTENT, (int)http_origin_server_speed_bytes_per_sec_1K_stat, RecRawStatSyncCount);

  RecRegisterRawStat(http_rsb, RECT_PROCESS, "proxy.process.http.origin_server_speed_bytes_per_sec_10K", RECD_COUNTER,
                     RECP_PERSISTENT, (int)http_origin_server_speed_bytes_per_sec_10K_stat, RecRawStatSyncCount);

  RecRegisterRawStat(http_rsb, RECT_PROCESS, "proxy.process.http.origin_server_speed_bytes_per_sec_100K", RECD_COUNTER,
                     RECP_PERSISTENT, (int)http_origin_server_speed_bytes_per_sec_100K_stat, RecRawStatSyncCount);

  RecRegisterRawStat(http_rsb, RECT_PROCESS, "proxy.process.http.origin_server_speed_bytes_per_sec_1M", RECD_COUNTER,
                     RECP_PERSISTENT, (int)http_origin_server_speed_bytes_per_sec_1M_stat, RecRawStatSyncCount);

  RecRegisterRawStat(http_rsb, RECT_PROCESS, "proxy.process.http.origin_server_speed_bytes_per_sec_10M", RECD_COUNTER,
                     RECP_PERSISTENT, (int)http_origin_server_speed_bytes_per_sec_10M_stat, RecRawStatSyncCount);

  RecRegisterRawStat(http_rsb, RECT_PROCESS, "proxy.process.http.origin_server_speed_bytes_per_sec_100M", RECD_COUNTER,
                     RECP_PERSISTENT, (int)http_origin_server_speed_bytes_per_sec_100M_stat, RecRawStatSyncCount);

  RecRegisterRawStat(http_rsb, RECT_PROCESS, "proxy.process.http.total_transactions_time", RECD_INT, RECP_PERSISTENT,
                     (int)http_total_transactions_time_stat, RecRawStatSyncSum);

  RecRegisterRawStat(http_rsb, RECT_PROCESS, "proxy.process.http.cache_hit_fresh", RECD_COUNTER, RECP_PERSISTENT,
                     (int)http_cache_hit_fresh_stat, RecRawStatSyncCount);

  RecRegisterRawStat(http_rsb, RECT_PROCESS, "proxy.process.http.cache_hit_mem_fresh", RECD_COUNTER, RECP_PERSISTENT,
                     (int)http_cache_hit_mem_fresh_stat, RecRawStatSyncCount);

  RecRegisterRawStat(http_rsb, RECT_PROCESS, "proxy.process.http.cache_hit_revalidated", RECD_COUNTER, RECP_PERSISTENT,
                     (int)http_cache_hit_reval_stat, RecRawStatSyncCount);

  RecRegisterRawStat(http_rsb, RECT_PROCESS, "proxy.process.http.cache_hit_ims", RECD_COUNTER, RECP_PERSISTENT,
                     (int)http_cache_hit_ims_stat, RecRawStatSyncCount);

  RecRegisterRawStat(http_rsb, RECT_PROCESS, "proxy.process.http.cache_hit_stale_served", RECD_COUNTER, RECP_PERSISTENT,
                     (int)http_cache_hit_stale_served_stat, RecRawStatSyncCount);

  RecRegisterRawStat(http_rsb, RECT_PROCESS, "proxy.process.http.cache_miss_cold", RECD_COUNTER, RECP_PERSISTENT,
                     (int)http_cache_miss_cold_stat, RecRawStatSyncCount);

  RecRegisterRawStat(http_rsb, RECT_PROCESS, "proxy.process.http.cache_miss_changed", RECD_COUNTER, RECP_PERSISTENT,
                     (int)http_cache_miss_changed_stat, RecRawStatSyncCount);

  RecRegisterRawStat(http_rsb, RECT_PROCESS, "proxy.process.http.cache_miss_client_no_cache", RECD_COUNTER, RECP_PERSISTENT,
                     (int)http_cache_miss_client_no_cache_stat, RecRawStatSyncCount);

  RecRegisterRawStat(http_rsb, RECT_PROCESS, "proxy.process.http.cache_miss_client_not_cacheable", RECD_COUNTER, RECP_PERSISTENT,
                     (int)http_cache_miss_uncacheable_stat, RecRawStatSyncCount);

  RecRegisterRawStat(http_rsb, RECT_PROCESS, "proxy.process.http.cache_miss_ims", RECD_COUNTER, RECP_PERSISTENT,
                     (int)http_cache_miss_ims_stat, RecRawStatSyncCount);

  RecRegisterRawStat(http_rsb, RECT_PROCESS, "proxy.process.http.cache_read_error", RECD_COUNTER, RECP_PERSISTENT,
                     (int)http_cache_read_error_stat, RecRawStatSyncCount);

  /////////////////////////////////////////
  // Bandwidth Savings Transaction Stats //
  /////////////////////////////////////////

  RecRegisterRawStat(http_rsb, RECT_PROCESS, "proxy.process.http.tcp_hit_count_stat", RECD_COUNTER, RECP_PERSISTENT,
                     (int)http_tcp_hit_count_stat, RecRawStatSyncCount);

  RecRegisterRawStat(http_rsb, RECT_PROCESS, "proxy.process.http.tcp_hit_user_agent_bytes_stat", RECD_INT, RECP_PERSISTENT,
                     (int)http_tcp_hit_user_agent_bytes_stat, RecRawStatSyncSum);

  RecRegisterRawStat(http_rsb, RECT_PROCESS, "proxy.process.http.tcp_hit_origin_server_bytes_stat", RECD_INT, RECP_PERSISTENT,
                     (int)http_tcp_hit_origin_server_bytes_stat, RecRawStatSyncSum);

  RecRegisterRawStat(http_rsb, RECT_PROCESS, "proxy.process.http.tcp_miss_count_stat", RECD_COUNTER, RECP_PERSISTENT,
                     (int)http_tcp_miss_count_stat, RecRawStatSyncCount);

  RecRegisterRawStat(http_rsb, RECT_PROCESS, "proxy.process.http.tcp_miss_user_agent_bytes_stat", RECD_INT, RECP_PERSISTENT,
                     (int)http_tcp_miss_user_agent_bytes_stat, RecRawStatSyncSum);

  RecRegisterRawStat(http_rsb, RECT_PROCESS, "proxy.process.http.tcp_miss_origin_server_bytes_stat", RECD_INT, RECP_PERSISTENT,
                     (int)http_tcp_miss_origin_server_bytes_stat, RecRawStatSyncSum);

  RecRegisterRawStat(http_rsb, RECT_PROCESS, "proxy.process.http.tcp_expired_miss_count_stat", RECD_COUNTER, RECP_PERSISTENT,
                     (int)http_tcp_expired_miss_count_stat, RecRawStatSyncCount);

  RecRegisterRawStat(http_rsb, RECT_PROCESS, "proxy.process.http.tcp_expired_miss_user_agent_bytes_stat", RECD_INT, RECP_PERSISTENT,
                     (int)http_tcp_expired_miss_user_agent_bytes_stat, RecRawStatSyncSum);

  RecRegisterRawStat(http_rsb, RECT_PROCESS, "proxy.process.http.tcp_expired_miss_origin_server_bytes_stat", RECD_INT,
                     RECP_PERSISTENT, (int)http_tcp_expired_miss_origin_server_bytes_stat, RecRawStatSyncSum);

  RecRegisterRawStat(http_rsb, RECT_PROCESS, "proxy.process.http.tcp_refresh_hit_count_stat", RECD_COUNTER, RECP_PERSISTENT,
                     (int)http_tcp_refresh_hit_count_stat, RecRawStatSyncCount);

  RecRegisterRawStat(http_rsb, RECT_PROCESS, "proxy.process.http.tcp_refresh_hit_user_agent_bytes_stat", RECD_INT, RECP_PERSISTENT,
                     (int)http_tcp_refresh_hit_user_agent_bytes_stat, RecRawStatSyncSum);

  RecRegisterRawStat(http_rsb, RECT_PROCESS, "proxy.process.http.tcp_refresh_hit_origin_server_bytes_stat", RECD_INT,
                     RECP_PERSISTENT, (int)http_tcp_refresh_hit_origin_server_bytes_stat, RecRawStatSyncSum);

  RecRegisterRawStat(http_rsb, RECT_PROCESS, "proxy.process.http.tcp_refresh_miss_count_stat", RECD_COUNTER, RECP_PERSISTENT,
                     (int)http_tcp_refresh_miss_count_stat, RecRawStatSyncCount);

  RecRegisterRawStat(http_rsb, RECT_PROCESS, "proxy.process.http.tcp_refresh_miss_user_agent_bytes_stat", RECD_INT, RECP_PERSISTENT,
                     (int)http_tcp_refresh_miss_user_agent_bytes_stat, RecRawStatSyncSum);

  RecRegisterRawStat(http_rsb, RECT_PROCESS, "proxy.process.http.tcp_refresh_miss_origin_server_bytes_stat", RECD_INT,
                     RECP_PERSISTENT, (int)http_tcp_refresh_miss_origin_server_bytes_stat, RecRawStatSyncSum);

  RecRegisterRawStat(http_rsb, RECT_PROCESS, "proxy.process.http.tcp_client_refresh_count_stat", RECD_COUNTER, RECP_PERSISTENT,
                     (int)http_tcp_client_refresh_count_stat, RecRawStatSyncCount);

  RecRegisterRawStat(http_rsb, RECT_PROCESS, "proxy.process.http.tcp_client_refresh_user_agent_bytes_stat", RECD_INT,
                     RECP_PERSISTENT, (int)http_tcp_client_refresh_user_agent_bytes_stat, RecRawStatSyncSum);

  RecRegisterRawStat(http_rsb, RECT_PROCESS, "proxy.process.http.tcp_client_refresh_origin_server_bytes_stat", RECD_INT,
                     RECP_PERSISTENT, (int)http_tcp_client_refresh_origin_server_bytes_stat, RecRawStatSyncSum);

  RecRegisterRawStat(http_rsb, RECT_PROCESS, "proxy.process.http.tcp_ims_hit_count_stat", RECD_COUNTER, RECP_PERSISTENT,
                     (int)http_tcp_ims_hit_count_stat, RecRawStatSyncCount);

  RecRegisterRawStat(http_rsb, RECT_PROCESS, "proxy.process.http.tcp_ims_hit_user_agent_bytes_stat", RECD_INT, RECP_PERSISTENT,
                     (int)http_tcp_ims_hit_user_agent_bytes_stat, RecRawStatSyncSum);

  RecRegisterRawStat(http_rsb, RECT_PROCESS, "proxy.process.http.tcp_ims_hit_origin_server_bytes_stat", RECD_INT, RECP_PERSISTENT,
                     (int)http_tcp_ims_hit_origin_server_bytes_stat, RecRawStatSyncSum);

  RecRegisterRawStat(http_rsb, RECT_PROCESS, "proxy.process.http.tcp_ims_miss_count_stat", RECD_COUNTER, RECP_PERSISTENT,
                     (int)http_tcp_ims_miss_count_stat, RecRawStatSyncCount);

  RecRegisterRawStat(http_rsb, RECT_PROCESS, "proxy.process.http.tcp_ims_miss_user_agent_bytes_stat", RECD_INT, RECP_PERSISTENT,
                     (int)http_tcp_ims_miss_user_agent_bytes_stat, RecRawStatSyncSum);

  RecRegisterRawStat(http_rsb, RECT_PROCESS, "proxy.process.http.tcp_ims_miss_origin_server_bytes_stat", RECD_INT, RECP_PERSISTENT,
                     (int)http_tcp_ims_miss_origin_server_bytes_stat, RecRawStatSyncSum);

  RecRegisterRawStat(http_rsb, RECT_PROCESS, "proxy.process.http.err_client_abort_count_stat", RECD_COUNTER, RECP_PERSISTENT,
                     (int)http_err_client_abort_count_stat, RecRawStatSyncCount);

  RecRegisterRawStat(http_rsb, RECT_PROCESS, "proxy.process.http.err_client_abort_user_agent_bytes_stat", RECD_INT, RECP_PERSISTENT,
                     (int)http_err_client_abort_user_agent_bytes_stat, RecRawStatSyncSum);

  RecRegisterRawStat(http_rsb, RECT_PROCESS, "proxy.process.http.err_client_abort_origin_server_bytes_stat", RECD_INT,
                     RECP_PERSISTENT, (int)http_err_client_abort_origin_server_bytes_stat, RecRawStatSyncSum);

  RecRegisterRawStat(http_rsb, RECT_PROCESS, "proxy.process.http.err_connect_fail_count_stat", RECD_COUNTER, RECP_PERSISTENT,
                     (int)http_err_connect_fail_count_stat, RecRawStatSyncCount);

  RecRegisterRawStat(http_rsb, RECT_PROCESS, "proxy.process.http.err_connect_fail_user_agent_bytes_stat", RECD_INT, RECP_PERSISTENT,
                     (int)http_err_connect_fail_user_agent_bytes_stat, RecRawStatSyncSum);

  RecRegisterRawStat(http_rsb, RECT_PROCESS, "proxy.process.http.err_connect_fail_origin_server_bytes_stat", RECD_INT,
                     RECP_PERSISTENT, (int)http_err_connect_fail_origin_server_bytes_stat, RecRawStatSyncSum);

  RecRegisterRawStat(http_rsb, RECT_PROCESS, "proxy.process.http.misc_count_stat", RECD_COUNTER, RECP_PERSISTENT,
                     (int)http_misc_count_stat, RecRawStatSyncCount);

  RecRegisterRawStat(http_rsb, RECT_PROCESS, "proxy.process.http.misc_user_agent_bytes_stat", RECD_INT, RECP_PERSISTENT,
                     (int)http_misc_user_agent_bytes_stat, RecRawStatSyncSum);

  RecRegisterRawStat(http_rsb, RECT_PROCESS, "proxy.process.http.http_misc_origin_server_bytes_stat", RECD_INT, RECP_PERSISTENT,
                     (int)http_misc_origin_server_bytes_stat, RecRawStatSyncSum);

  RecRegisterRawStat(http_rsb, RECT_PROCESS, "proxy.process.http.background_fill_bytes_aborted_stat", RECD_INT, RECP_PERSISTENT,
                     (int)http_background_fill_bytes_aborted_stat, RecRawStatSyncSum);

  RecRegisterRawStat(http_rsb, RECT_PROCESS, "proxy.process.http.background_fill_bytes_completed_stat", RECD_INT, RECP_PERSISTENT,
                     (int)http_background_fill_bytes_completed_stat, RecRawStatSyncSum);

  RecRegisterRawStat(http_rsb, RECT_PROCESS, "proxy.process.http.cache_write_errors", RECD_INT, RECP_PERSISTENT,
                     (int)http_cache_write_errors, RecRawStatSyncSum);

  RecRegisterRawStat(http_rsb, RECT_PROCESS, "proxy.process.http.cache_read_errors", RECD_INT, RECP_PERSISTENT,
                     (int)http_cache_read_errors, RecRawStatSyncSum);

  ////////////////////////////////////////////////////////////////////////////////
  // status code counts
  ////////////////////////////////////////////////////////////////////////////////

  RecRegisterRawStat(http_rsb, RECT_PROCESS, "proxy.process.http.100_responses", RECD_COUNTER, RECP_PERSISTENT,
                     (int)http_response_status_100_count_stat, RecRawStatSyncCount);

  RecRegisterRawStat(http_rsb, RECT_PROCESS, "proxy.process.http.101_responses", RECD_COUNTER, RECP_PERSISTENT,
                     (int)http_response_status_101_count_stat, RecRawStatSyncCount);

  RecRegisterRawStat(http_rsb, RECT_PROCESS, "proxy.process.http.1xx_responses", RECD_COUNTER, RECP_PERSISTENT,
                     (int)http_response_status_1xx_count_stat, RecRawStatSyncCount);

  RecRegisterRawStat(http_rsb, RECT_PROCESS, "proxy.process.http.200_responses", RECD_COUNTER, RECP_PERSISTENT,
                     (int)http_response_status_200_count_stat, RecRawStatSyncCount);

  RecRegisterRawStat(http_rsb, RECT_PROCESS, "proxy.process.http.201_responses", RECD_COUNTER, RECP_PERSISTENT,
                     (int)http_response_status_201_count_stat, RecRawStatSyncCount);

  RecRegisterRawStat(http_rsb, RECT_PROCESS, "proxy.process.http.202_responses", RECD_COUNTER, RECP_PERSISTENT,
                     (int)http_response_status_202_count_stat, RecRawStatSyncCount);

  RecRegisterRawStat(http_rsb, RECT_PROCESS, "proxy.process.http.203_responses", RECD_COUNTER, RECP_PERSISTENT,
                     (int)http_response_status_203_count_stat, RecRawStatSyncCount);

  RecRegisterRawStat(http_rsb, RECT_PROCESS, "proxy.process.http.204_responses", RECD_COUNTER, RECP_PERSISTENT,
                     (int)http_response_status_204_count_stat, RecRawStatSyncCount);

  RecRegisterRawStat(http_rsb, RECT_PROCESS, "proxy.process.http.205_responses", RECD_COUNTER, RECP_PERSISTENT,
                     (int)http_response_status_205_count_stat, RecRawStatSyncCount);

  RecRegisterRawStat(http_rsb, RECT_PROCESS, "proxy.process.http.206_responses", RECD_COUNTER, RECP_PERSISTENT,
                     (int)http_response_status_206_count_stat, RecRawStatSyncCount);

  RecRegisterRawStat(http_rsb, RECT_PROCESS, "proxy.process.http.2xx_responses", RECD_COUNTER, RECP_PERSISTENT,
                     (int)http_response_status_2xx_count_stat, RecRawStatSyncCount);

  RecRegisterRawStat(http_rsb, RECT_PROCESS, "proxy.process.http.300_responses", RECD_COUNTER, RECP_PERSISTENT,
                     (int)http_response_status_300_count_stat, RecRawStatSyncCount);

  RecRegisterRawStat(http_rsb, RECT_PROCESS, "proxy.process.http.301_responses", RECD_COUNTER, RECP_PERSISTENT,
                     (int)http_response_status_301_count_stat, RecRawStatSyncCount);

  RecRegisterRawStat(http_rsb, RECT_PROCESS, "proxy.process.http.302_responses", RECD_COUNTER, RECP_PERSISTENT,
                     (int)http_response_status_302_count_stat, RecRawStatSyncCount);

  RecRegisterRawStat(http_rsb, RECT_PROCESS, "proxy.process.http.303_responses", RECD_COUNTER, RECP_PERSISTENT,
                     (int)http_response_status_303_count_stat, RecRawStatSyncCount);

  RecRegisterRawStat(http_rsb, RECT_PROCESS, "proxy.process.http.304_responses", RECD_COUNTER, RECP_PERSISTENT,
                     (int)http_response_status_304_count_stat, RecRawStatSyncCount);

  RecRegisterRawStat(http_rsb, RECT_PROCESS, "proxy.process.http.305_responses", RECD_COUNTER, RECP_PERSISTENT,
                     (int)http_response_status_305_count_stat, RecRawStatSyncCount);

  RecRegisterRawStat(http_rsb, RECT_PROCESS, "proxy.process.http.307_responses", RECD_COUNTER, RECP_PERSISTENT,
                     (int)http_response_status_307_count_stat, RecRawStatSyncCount);

  RecRegisterRawStat(http_rsb, RECT_PROCESS, "proxy.process.http.3xx_responses", RECD_COUNTER, RECP_PERSISTENT,
                     (int)http_response_status_3xx_count_stat, RecRawStatSyncCount);

  RecRegisterRawStat(http_rsb, RECT_PROCESS, "proxy.process.http.400_responses", RECD_COUNTER, RECP_PERSISTENT,
                     (int)http_response_status_400_count_stat, RecRawStatSyncCount);

  RecRegisterRawStat(http_rsb, RECT_PROCESS, "proxy.process.http.401_responses", RECD_COUNTER, RECP_PERSISTENT,
                     (int)http_response_status_401_count_stat, RecRawStatSyncCount);

  RecRegisterRawStat(http_rsb, RECT_PROCESS, "proxy.process.http.402_responses", RECD_COUNTER, RECP_PERSISTENT,
                     (int)http_response_status_402_count_stat, RecRawStatSyncCount);

  RecRegisterRawStat(http_rsb, RECT_PROCESS, "proxy.process.http.403_responses", RECD_COUNTER, RECP_PERSISTENT,
                     (int)http_response_status_403_count_stat, RecRawStatSyncCount);

  RecRegisterRawStat(http_rsb, RECT_PROCESS, "proxy.process.http.404_responses", RECD_COUNTER, RECP_PERSISTENT,
                     (int)http_response_status_404_count_stat, RecRawStatSyncCount);

  RecRegisterRawStat(http_rsb, RECT_PROCESS, "proxy.process.http.405_responses", RECD_COUNTER, RECP_PERSISTENT,
                     (int)http_response_status_405_count_stat, RecRawStatSyncCount);

  RecRegisterRawStat(http_rsb, RECT_PROCESS, "proxy.process.http.406_responses", RECD_COUNTER, RECP_PERSISTENT,
                     (int)http_response_status_406_count_stat, RecRawStatSyncCount);

  RecRegisterRawStat(http_rsb, RECT_PROCESS, "proxy.process.http.407_responses", RECD_COUNTER, RECP_PERSISTENT,
                     (int)http_response_status_407_count_stat, RecRawStatSyncCount);

  RecRegisterRawStat(http_rsb, RECT_PROCESS, "proxy.process.http.408_responses", RECD_COUNTER, RECP_PERSISTENT,
                     (int)http_response_status_408_count_stat, RecRawStatSyncCount);

  RecRegisterRawStat(http_rsb, RECT_PROCESS, "proxy.process.http.409_responses", RECD_COUNTER, RECP_PERSISTENT,
                     (int)http_response_status_409_count_stat, RecRawStatSyncCount);

  RecRegisterRawStat(http_rsb, RECT_PROCESS, "proxy.process.http.410_responses", RECD_COUNTER, RECP_PERSISTENT,
                     (int)http_response_status_410_count_stat, RecRawStatSyncCount);

  RecRegisterRawStat(http_rsb, RECT_PROCESS, "proxy.process.http.411_responses", RECD_COUNTER, RECP_PERSISTENT,
                     (int)http_response_status_411_count_stat, RecRawStatSyncCount);

  RecRegisterRawStat(http_rsb, RECT_PROCESS, "proxy.process.http.412_responses", RECD_COUNTER, RECP_PERSISTENT,
                     (int)http_response_status_412_count_stat, RecRawStatSyncCount);

  RecRegisterRawStat(http_rsb, RECT_PROCESS, "proxy.process.http.413_responses", RECD_COUNTER, RECP_PERSISTENT,
                     (int)http_response_status_413_count_stat, RecRawStatSyncCount);

  RecRegisterRawStat(http_rsb, RECT_PROCESS, "proxy.process.http.414_responses", RECD_COUNTER, RECP_PERSISTENT,
                     (int)http_response_status_414_count_stat, RecRawStatSyncCount);

  RecRegisterRawStat(http_rsb, RECT_PROCESS, "proxy.process.http.415_responses", RECD_COUNTER, RECP_PERSISTENT,
                     (int)http_response_status_415_count_stat, RecRawStatSyncCount);

  RecRegisterRawStat(http_rsb, RECT_PROCESS, "proxy.process.http.416_responses", RECD_COUNTER, RECP_PERSISTENT,
                     (int)http_response_status_416_count_stat, RecRawStatSyncCount);

  RecRegisterRawStat(http_rsb, RECT_PROCESS, "proxy.process.http.4xx_responses", RECD_COUNTER, RECP_PERSISTENT,
                     (int)http_response_status_4xx_count_stat, RecRawStatSyncCount);

  RecRegisterRawStat(http_rsb, RECT_PROCESS, "proxy.process.http.500_responses", RECD_COUNTER, RECP_PERSISTENT,
                     (int)http_response_status_500_count_stat, RecRawStatSyncCount);

  RecRegisterRawStat(http_rsb, RECT_PROCESS, "proxy.process.http.501_responses", RECD_COUNTER, RECP_PERSISTENT,
                     (int)http_response_status_501_count_stat, RecRawStatSyncCount);

  RecRegisterRawStat(http_rsb, RECT_PROCESS, "proxy.process.http.502_responses", RECD_COUNTER, RECP_PERSISTENT,
                     (int)http_response_status_502_count_stat, RecRawStatSyncCount);

  RecRegisterRawStat(http_rsb, RECT_PROCESS, "proxy.process.http.503_responses", RECD_COUNTER, RECP_PERSISTENT,
                     (int)http_response_status_503_count_stat, RecRawStatSyncCount);

  RecRegisterRawStat(http_rsb, RECT_PROCESS, "proxy.process.http.504_responses", RECD_COUNTER, RECP_PERSISTENT,
                     (int)http_response_status_504_count_stat, RecRawStatSyncCount);

  RecRegisterRawStat(http_rsb, RECT_PROCESS, "proxy.process.http.505_responses", RECD_COUNTER, RECP_PERSISTENT,
                     (int)http_response_status_505_count_stat, RecRawStatSyncCount);

  RecRegisterRawStat(http_rsb, RECT_PROCESS, "proxy.process.http.5xx_responses", RECD_COUNTER, RECP_PERSISTENT,
                     (int)http_response_status_5xx_count_stat, RecRawStatSyncCount);


  ////////////////////////////////////////////////////////////////////////////////
  // http - time and count of transactions classified by client's point of view //
  //  the internal stat is in msecs, the output time is float seconds           //
  ////////////////////////////////////////////////////////////////////////////////

  RecRegisterRawStat(http_rsb, RECT_PROCESS, "proxy.process.http.transaction_counts.hit_fresh", RECD_COUNTER, RECP_PERSISTENT,
                     (int)http_ua_msecs_counts_hit_fresh_stat, RecRawStatSyncCount);
  RecRegisterRawStat(http_rsb, RECT_PROCESS, "proxy.process.http.transaction_totaltime.hit_fresh", RECD_FLOAT, RECP_PERSISTENT,
                     (int)http_ua_msecs_counts_hit_fresh_stat, RecRawStatSyncIntMsecsToFloatSeconds);

  RecRegisterRawStat(http_rsb, RECT_PROCESS, "proxy.process.http.transaction_counts.hit_fresh.process", RECD_COUNTER,
                     RECP_PERSISTENT, (int)http_ua_msecs_counts_hit_fresh_process_stat, RecRawStatSyncCount);
  RecRegisterRawStat(http_rsb, RECT_PROCESS, "proxy.process.http.transaction_totaltime.hit_fresh.process", RECD_FLOAT,
                     RECP_PERSISTENT, (int)http_ua_msecs_counts_hit_fresh_process_stat, RecRawStatSyncIntMsecsToFloatSeconds);

  RecRegisterRawStat(http_rsb, RECT_PROCESS, "proxy.process.http.transaction_counts.hit_revalidated", RECD_COUNTER, RECP_PERSISTENT,
                     (int)http_ua_msecs_counts_hit_reval_stat, RecRawStatSyncCount);
  RecRegisterRawStat(http_rsb, RECT_PROCESS, "proxy.process.http.transaction_totaltime.hit_revalidated", RECD_FLOAT,
                     RECP_PERSISTENT, (int)http_ua_msecs_counts_hit_reval_stat, RecRawStatSyncIntMsecsToFloatSeconds);

  RecRegisterRawStat(http_rsb, RECT_PROCESS, "proxy.process.http.transaction_counts.miss_cold", RECD_COUNTER, RECP_PERSISTENT,
                     (int)http_ua_msecs_counts_miss_cold_stat, RecRawStatSyncCount);
  RecRegisterRawStat(http_rsb, RECT_PROCESS, "proxy.process.http.transaction_totaltime.miss_cold", RECD_FLOAT, RECP_PERSISTENT,
                     (int)http_ua_msecs_counts_miss_cold_stat, RecRawStatSyncIntMsecsToFloatSeconds);

  RecRegisterRawStat(http_rsb, RECT_PROCESS, "proxy.process.http.transaction_counts.miss_not_cacheable", RECD_COUNTER,
                     RECP_PERSISTENT, (int)http_ua_msecs_counts_miss_uncacheable_stat, RecRawStatSyncCount);
  RecRegisterRawStat(http_rsb, RECT_PROCESS, "proxy.process.http.transaction_totaltime.miss_not_cacheable", RECD_FLOAT,
                     RECP_PERSISTENT, (int)http_ua_msecs_counts_miss_uncacheable_stat, RecRawStatSyncIntMsecsToFloatSeconds);

  RecRegisterRawStat(http_rsb, RECT_PROCESS, "proxy.process.http.transaction_counts.miss_changed", RECD_COUNTER, RECP_PERSISTENT,
                     (int)http_ua_msecs_counts_miss_changed_stat, RecRawStatSyncCount);
  RecRegisterRawStat(http_rsb, RECT_PROCESS, "proxy.process.http.transaction_totaltime.miss_changed", RECD_FLOAT, RECP_PERSISTENT,
                     (int)http_ua_msecs_counts_miss_changed_stat, RecRawStatSyncIntMsecsToFloatSeconds);


  RecRegisterRawStat(http_rsb, RECT_PROCESS, "proxy.process.http.transaction_counts.miss_client_no_cache", RECD_COUNTER,
                     RECP_PERSISTENT, (int)http_ua_msecs_counts_miss_client_no_cache_stat, RecRawStatSyncCount);
  RecRegisterRawStat(http_rsb, RECT_PROCESS, "proxy.process.http.transaction_totaltime.miss_client_no_cache", RECD_FLOAT,
                     RECP_PERSISTENT, (int)http_ua_msecs_counts_miss_client_no_cache_stat, RecRawStatSyncIntMsecsToFloatSeconds);

  RecRegisterRawStat(http_rsb, RECT_PROCESS, "proxy.process.http.transaction_counts.errors.aborts", RECD_COUNTER, RECP_PERSISTENT,
                     (int)http_ua_msecs_counts_errors_aborts_stat, RecRawStatSyncCount);
  RecRegisterRawStat(http_rsb, RECT_PROCESS, "proxy.process.http.transaction_totaltime.errors.aborts", RECD_FLOAT, RECP_PERSISTENT,
                     (int)http_ua_msecs_counts_errors_aborts_stat, RecRawStatSyncIntMsecsToFloatSeconds);

  RecRegisterRawStat(http_rsb, RECT_PROCESS, "proxy.process.http.transaction_counts.errors.possible_aborts", RECD_COUNTER,
                     RECP_PERSISTENT, (int)http_ua_msecs_counts_errors_possible_aborts_stat, RecRawStatSyncCount);
  RecRegisterRawStat(http_rsb, RECT_PROCESS, "proxy.process.http.transaction_totaltime.errors.possible_aborts", RECD_FLOAT,
                     RECP_PERSISTENT, (int)http_ua_msecs_counts_errors_possible_aborts_stat, RecRawStatSyncIntMsecsToFloatSeconds);

  RecRegisterRawStat(http_rsb, RECT_PROCESS, "proxy.process.http.transaction_counts.errors.connect_failed", RECD_COUNTER,
                     RECP_PERSISTENT, (int)http_ua_msecs_counts_errors_connect_failed_stat, RecRawStatSyncCount);
  RecRegisterRawStat(http_rsb, RECT_PROCESS, "proxy.process.http.transaction_totaltime.errors.connect_failed", RECD_FLOAT,
                     RECP_PERSISTENT, (int)http_ua_msecs_counts_errors_connect_failed_stat, RecRawStatSyncIntMsecsToFloatSeconds);

  RecRegisterRawStat(http_rsb, RECT_PROCESS, "proxy.process.http.transaction_counts.errors.other", RECD_COUNTER, RECP_PERSISTENT,
                     (int)http_ua_msecs_counts_errors_other_stat, RecRawStatSyncCount);
  RecRegisterRawStat(http_rsb, RECT_PROCESS, "proxy.process.http.transaction_totaltime.errors.other", RECD_FLOAT, RECP_PERSISTENT,
                     (int)http_ua_msecs_counts_errors_other_stat, RecRawStatSyncIntMsecsToFloatSeconds);

  RecRegisterRawStat(http_rsb, RECT_PROCESS, "proxy.process.http.transaction_counts.other.unclassified", RECD_COUNTER,
                     RECP_PERSISTENT, (int)http_ua_msecs_counts_other_unclassified_stat, RecRawStatSyncCount);
  RecRegisterRawStat(http_rsb, RECT_PROCESS, "proxy.process.http.transaction_totaltime.other.unclassified", RECD_FLOAT,
                     RECP_PERSISTENT, (int)http_ua_msecs_counts_other_unclassified_stat, RecRawStatSyncIntMsecsToFloatSeconds);

  RecRegisterRawStat(http_rsb, RECT_PROCESS, "proxy.process.http.disallowed_post_100_continue", RECD_COUNTER, RECP_PERSISTENT,
                     (int)disallowed_post_100_continue, RecRawStatSyncCount);

  RecRegisterRawStat(http_rsb, RECT_PROCESS, "proxy.process.http.total_x_redirect_count", RECD_COUNTER, RECP_PERSISTENT,
                     (int)http_total_x_redirect_stat, RecRawStatSyncCount);

  RecRegisterRawStat(http_rsb, RECT_PROCESS, "proxy.process.https.incoming_requests", RECD_COUNTER, RECP_PERSISTENT,
                     (int)https_incoming_requests_stat, RecRawStatSyncCount);
  RecRegisterRawStat(http_rsb, RECT_PROCESS, "proxy.process.https.total_client_connections", RECD_COUNTER, RECP_PERSISTENT,
                     (int)https_total_client_connections_stat, RecRawStatSyncCount);
  RecRegisterRawStat(http_rsb, RECT_PROCESS, "proxy.process.http.post_body_too_large", RECD_COUNTER, RECP_PERSISTENT,
                     (int)http_post_body_too_large, RecRawStatSyncCount);
  // milestones
  RecRegisterRawStat(http_rsb, RECT_PROCESS, "proxy.process.http.milestone.ua_begin", RECD_COUNTER, RECP_PERSISTENT,
                     (int)http_ua_begin_time_stat, RecRawStatSyncSum);
  RecRegisterRawStat(http_rsb, RECT_PROCESS, "proxy.process.http.milestone.ua_first_read", RECD_COUNTER, RECP_PERSISTENT,
                     (int)http_ua_first_read_time_stat, RecRawStatSyncSum);
  RecRegisterRawStat(http_rsb, RECT_PROCESS, "proxy.process.http.milestone.ua_read_header_done", RECD_COUNTER, RECP_PERSISTENT,
                     (int)http_ua_read_header_done_time_stat, RecRawStatSyncSum);
  RecRegisterRawStat(http_rsb, RECT_PROCESS, "proxy.process.http.milestone.ua_begin_write", RECD_COUNTER, RECP_PERSISTENT,
                     (int)http_ua_begin_write_time_stat, RecRawStatSyncSum);
  RecRegisterRawStat(http_rsb, RECT_PROCESS, "proxy.process.http.milestone.ua_close", RECD_COUNTER, RECP_PERSISTENT,
                     (int)http_ua_close_time_stat, RecRawStatSyncSum);
  RecRegisterRawStat(http_rsb, RECT_PROCESS, "proxy.process.http.milestone.server_first_connect", RECD_COUNTER, RECP_PERSISTENT,
                     (int)http_server_first_connect_time_stat, RecRawStatSyncSum);
  RecRegisterRawStat(http_rsb, RECT_PROCESS, "proxy.process.http.milestone.server_connect", RECD_COUNTER, RECP_PERSISTENT,
                     (int)http_server_connect_time_stat, RecRawStatSyncSum);
  RecRegisterRawStat(http_rsb, RECT_PROCESS, "proxy.process.http.milestone.server_connect_end", RECD_COUNTER, RECP_PERSISTENT,
                     (int)http_server_connect_end_time_stat, RecRawStatSyncSum);
  RecRegisterRawStat(http_rsb, RECT_PROCESS, "proxy.process.http.milestone.server_begin_write", RECD_COUNTER, RECP_PERSISTENT,
                     (int)http_server_begin_write_time_stat, RecRawStatSyncSum);
  RecRegisterRawStat(http_rsb, RECT_PROCESS, "proxy.process.http.milestone.server_first_read", RECD_COUNTER, RECP_PERSISTENT,
                     (int)http_server_first_read_time_stat, RecRawStatSyncSum);
  RecRegisterRawStat(http_rsb, RECT_PROCESS, "proxy.process.http.milestone.server_read_header_done", RECD_COUNTER, RECP_PERSISTENT,
                     (int)http_server_read_header_done_time_stat, RecRawStatSyncSum);
  RecRegisterRawStat(http_rsb, RECT_PROCESS, "proxy.process.http.milestone.server_close", RECD_COUNTER, RECP_PERSISTENT,
                     (int)http_server_close_time_stat, RecRawStatSyncSum);
  RecRegisterRawStat(http_rsb, RECT_PROCESS, "proxy.process.http.milestone.cache_open_read_begin", RECD_COUNTER, RECP_PERSISTENT,
                     (int)http_cache_open_read_begin_time_stat, RecRawStatSyncSum);
  RecRegisterRawStat(http_rsb, RECT_PROCESS, "proxy.process.http.milestone.cache_open_read_end", RECD_COUNTER, RECP_PERSISTENT,
                     (int)http_cache_open_read_end_time_stat, RecRawStatSyncSum);
  RecRegisterRawStat(http_rsb, RECT_PROCESS, "proxy.process.http.milestone.cache_open_write_begin", RECD_COUNTER, RECP_PERSISTENT,
                     (int)http_cache_open_write_begin_time_stat, RecRawStatSyncSum);
  RecRegisterRawStat(http_rsb, RECT_PROCESS, "proxy.process.http.milestone.cache_open_write_end", RECD_COUNTER, RECP_PERSISTENT,
                     (int)http_cache_open_write_end_time_stat, RecRawStatSyncSum);
  RecRegisterRawStat(http_rsb, RECT_PROCESS, "proxy.process.http.milestone.dns_lookup_begin", RECD_COUNTER, RECP_PERSISTENT,
                     (int)http_dns_lookup_begin_time_stat, RecRawStatSyncSum);
  RecRegisterRawStat(http_rsb, RECT_PROCESS, "proxy.process.http.milestone.dns_lookup_end", RECD_COUNTER, RECP_PERSISTENT,
                     (int)http_dns_lookup_end_time_stat, RecRawStatSyncSum);
  RecRegisterRawStat(http_rsb, RECT_PROCESS, "proxy.process.http.milestone.sm_start", RECD_COUNTER, RECP_PERSISTENT,
                     (int)http_sm_start_time_stat, RecRawStatSyncSum);
  RecRegisterRawStat(http_rsb, RECT_PROCESS, "proxy.process.http.milestone.sm_finish", RECD_COUNTER, RECP_PERSISTENT,
                     (int)http_sm_finish_time_stat, RecRawStatSyncSum);
}


////////////////////////////////////////////////////////////////
//
//  HttpConfig::startup()
//
////////////////////////////////////////////////////////////////
void
HttpConfig::startup()
{
  http_rsb = RecAllocateRawStatBlock((int)http_stat_count);
  register_stat_callbacks();

  HttpConfigParams &c = m_master;

  http_config_cont = new HttpConfigCont;

  HttpEstablishStaticConfigStringAlloc(c.proxy_hostname, "proxy.config.proxy_name");
  c.proxy_hostname_len = -1;

  if (c.proxy_hostname == NULL) {
    c.proxy_hostname = (char *)ats_malloc(sizeof(char));
    c.proxy_hostname[0] = '\0';
  }

  RecHttpLoadIp("proxy.local.incoming_ip_to_bind", c.inbound_ip4, c.inbound_ip6);
  RecHttpLoadIp("proxy.local.outgoing_ip_to_bind", c.outbound_ip4, c.outbound_ip6);

  HttpEstablishStaticConfigLongLong(c.server_max_connections, "proxy.config.http.server_max_connections");
  HttpEstablishStaticConfigLongLong(c.max_websocket_connections, "proxy.config.http.websocket.max_number_of_connections");
  HttpEstablishStaticConfigLongLong(c.oride.server_tcp_init_cwnd, "proxy.config.http.server_tcp_init_cwnd");
  HttpEstablishStaticConfigLongLong(c.oride.origin_max_connections, "proxy.config.http.origin_max_connections");
  HttpEstablishStaticConfigLongLong(c.origin_min_keep_alive_connections, "proxy.config.http.origin_min_keep_alive_connections");
  HttpEstablishStaticConfigLongLong(c.attach_server_session_to_client, "proxy.config.http.attach_server_session_to_client");

  HttpEstablishStaticConfigByte(c.parent_proxy_routing_enable, "proxy.config.http.parent_proxy_routing_enable");

  // Wank me.
  HttpEstablishStaticConfigByte(c.disable_ssl_parenting, "proxy.local.http.parent_proxy.disable_connect_tunneling");
  HttpEstablishStaticConfigByte(c.no_dns_forward_to_parent, "proxy.config.http.no_dns_just_forward_to_parent");
  HttpEstablishStaticConfigByte(c.uncacheable_requests_bypass_parent, "proxy.config.http.uncacheable_requests_bypass_parent");
  HttpEstablishStaticConfigByte(c.oride.doc_in_cache_skip_dns, "proxy.config.http.doc_in_cache_skip_dns");

  HttpEstablishStaticConfigByte(c.no_origin_server_dns, "proxy.config.http.no_origin_server_dns");
  HttpEstablishStaticConfigByte(c.use_client_target_addr, "proxy.config.http.use_client_target_addr");
  HttpEstablishStaticConfigByte(c.use_client_source_port, "proxy.config.http.use_client_source_port");
  HttpEstablishStaticConfigByte(c.oride.maintain_pristine_host_hdr, "proxy.config.url_remap.pristine_host_hdr");

  HttpEstablishStaticConfigByte(c.enable_url_expandomatic, "proxy.config.http.enable_url_expandomatic");

  HttpEstablishStaticConfigByte(c.oride.insert_request_via_string, "proxy.config.http.insert_request_via_str");
  HttpEstablishStaticConfigByte(c.oride.insert_response_via_string, "proxy.config.http.insert_response_via_str");
  HttpEstablishStaticConfigLongLong(c.oride.proxy_response_hsts_max_age, "proxy.config.ssl.hsts_max_age");
  HttpEstablishStaticConfigByte(c.oride.proxy_response_hsts_include_subdomains, "proxy.config.ssl.hsts_include_subdomains");

  HttpEstablishStaticConfigStringAlloc(c.proxy_request_via_string, "proxy.config.http.request_via_str");
  c.proxy_request_via_string_len = -1;
  HttpEstablishStaticConfigStringAlloc(c.proxy_response_via_string, "proxy.config.http.response_via_str");
  c.proxy_response_via_string_len = -1;

  HttpEstablishStaticConfigStringAlloc(c.url_expansions_string, "proxy.config.dns.url_expansions");
  HttpEstablishStaticConfigByte(c.oride.keep_alive_enabled_in, "proxy.config.http.keep_alive_enabled_in");
  HttpEstablishStaticConfigByte(c.oride.keep_alive_enabled_out, "proxy.config.http.keep_alive_enabled_out");
  HttpEstablishStaticConfigByte(c.oride.chunking_enabled, "proxy.config.http.chunking_enabled");
  HttpEstablishStaticConfigLongLong(c.oride.http_chunking_size, "proxy.config.http.chunking.size");
  HttpEstablishStaticConfigByte(c.oride.flow_control_enabled, "proxy.config.http.flow_control.enabled");
  HttpEstablishStaticConfigLongLong(c.oride.flow_high_water_mark, "proxy.config.http.flow_control.high_water");
  HttpEstablishStaticConfigLongLong(c.oride.flow_low_water_mark, "proxy.config.http.flow_control.low_water");
  HttpEstablishStaticConfigByte(c.oride.post_check_content_length_enabled, "proxy.config.http.post.check.content_length.enabled");

  // [amc] This is a bit of a mess, need to figure out to make this cleaner.
  RecRegisterConfigUpdateCb("proxy.config.http.server_session_sharing.match", &http_server_session_sharing_cb, &c);
  http_config_enum_read("proxy.config.http.server_session_sharing.match", SessionSharingMatchStrings,
                        c.oride.server_session_sharing_match);
<<<<<<< HEAD
  http_config_enum_read("proxy.config.http.server_session_sharing.pool", SessionSharingPoolStrings,
                        c.server_session_sharing_pool);
=======
  http_config_enum_read("proxy.config.http.server_session_sharing.pool", SessionSharingPoolStrings, c.server_session_sharing_pool);
>>>>>>> 95f45d4a

  HttpEstablishStaticConfigByte(c.oride.auth_server_session_private, "proxy.config.http.auth_server_session_private");

  HttpEstablishStaticConfigByte(c.oride.keep_alive_post_out, "proxy.config.http.keep_alive_post_out");

  HttpEstablishStaticConfigLongLong(c.oride.keep_alive_no_activity_timeout_in,
                                    "proxy.config.http.keep_alive_no_activity_timeout_in");
  HttpEstablishStaticConfigLongLong(c.oride.keep_alive_no_activity_timeout_out,
                                    "proxy.config.http.keep_alive_no_activity_timeout_out");
  HttpEstablishStaticConfigLongLong(c.oride.transaction_no_activity_timeout_in,
                                    "proxy.config.http.transaction_no_activity_timeout_in");
  HttpEstablishStaticConfigLongLong(c.oride.transaction_no_activity_timeout_out,
                                    "proxy.config.http.transaction_no_activity_timeout_out");
  HttpEstablishStaticConfigLongLong(c.transaction_active_timeout_in, "proxy.config.http.transaction_active_timeout_in");
  HttpEstablishStaticConfigLongLong(c.oride.transaction_active_timeout_out, "proxy.config.http.transaction_active_timeout_out");
  HttpEstablishStaticConfigLongLong(c.accept_no_activity_timeout, "proxy.config.http.accept_no_activity_timeout");

  HttpEstablishStaticConfigLongLong(c.oride.background_fill_active_timeout, "proxy.config.http.background_fill_active_timeout");
  HttpEstablishStaticConfigFloat(c.oride.background_fill_threshold, "proxy.config.http.background_fill_completed_threshold");

  HttpEstablishStaticConfigLongLong(c.oride.connect_attempts_max_retries, "proxy.config.http.connect_attempts_max_retries");
  HttpEstablishStaticConfigLongLong(c.oride.connect_attempts_max_retries_dead_server,
                                    "proxy.config.http.connect_attempts_max_retries_dead_server");

  HttpEstablishStaticConfigLongLong(c.oride.connect_attempts_rr_retries, "proxy.config.http.connect_attempts_rr_retries");
  HttpEstablishStaticConfigLongLong(c.oride.connect_attempts_timeout, "proxy.config.http.connect_attempts_timeout");
  HttpEstablishStaticConfigLongLong(c.oride.post_connect_attempts_timeout, "proxy.config.http.post_connect_attempts_timeout");
  HttpEstablishStaticConfigLongLong(c.parent_connect_attempts, "proxy.config.http.parent_proxy.total_connect_attempts");
  HttpEstablishStaticConfigLongLong(c.per_parent_connect_attempts, "proxy.config.http.parent_proxy.per_parent_connect_attempts");
  HttpEstablishStaticConfigLongLong(c.parent_connect_timeout, "proxy.config.http.parent_proxy.connect_attempts_timeout");

  HttpEstablishStaticConfigLongLong(c.oride.sock_recv_buffer_size_out, "proxy.config.net.sock_recv_buffer_size_out");
  HttpEstablishStaticConfigLongLong(c.oride.sock_send_buffer_size_out, "proxy.config.net.sock_send_buffer_size_out");
  HttpEstablishStaticConfigLongLong(c.oride.sock_option_flag_out, "proxy.config.net.sock_option_flag_out");
  HttpEstablishStaticConfigLongLong(c.oride.sock_packet_mark_out, "proxy.config.net.sock_packet_mark_out");
  HttpEstablishStaticConfigLongLong(c.oride.sock_packet_tos_out, "proxy.config.net.sock_packet_tos_out");


  HttpEstablishStaticConfigByte(c.oride.fwd_proxy_auth_to_parent, "proxy.config.http.forward.proxy_auth_to_parent");

  HttpEstablishStaticConfigByte(c.oride.anonymize_remove_from, "proxy.config.http.anonymize_remove_from");
  HttpEstablishStaticConfigByte(c.oride.anonymize_remove_referer, "proxy.config.http.anonymize_remove_referer");
  HttpEstablishStaticConfigByte(c.oride.anonymize_remove_user_agent, "proxy.config.http.anonymize_remove_user_agent");
  HttpEstablishStaticConfigByte(c.oride.anonymize_remove_cookie, "proxy.config.http.anonymize_remove_cookie");
  HttpEstablishStaticConfigByte(c.oride.anonymize_remove_client_ip, "proxy.config.http.anonymize_remove_client_ip");
  HttpEstablishStaticConfigByte(c.oride.anonymize_insert_client_ip, "proxy.config.http.anonymize_insert_client_ip");
  HttpEstablishStaticConfigStringAlloc(c.anonymize_other_header_list, "proxy.config.http.anonymize_other_header_list");

  HttpEstablishStaticConfigStringAlloc(c.oride.global_user_agent_header, "proxy.config.http.global_user_agent_header");
  c.oride.global_user_agent_header_size = c.oride.global_user_agent_header ? strlen(c.oride.global_user_agent_header) : 0;

  HttpEstablishStaticConfigByte(c.oride.proxy_response_server_enabled, "proxy.config.http.response_server_enabled");
  HttpEstablishStaticConfigStringAlloc(c.oride.proxy_response_server_string, "proxy.config.http.response_server_str");
  c.oride.proxy_response_server_string_len =
    c.oride.proxy_response_server_string ? strlen(c.oride.proxy_response_server_string) : 0;

  HttpEstablishStaticConfigByte(c.oride.insert_squid_x_forwarded_for, "proxy.config.http.insert_squid_x_forwarded_for");


  HttpEstablishStaticConfigByte(c.oride.insert_age_in_response, "proxy.config.http.insert_age_in_response");
  HttpEstablishStaticConfigByte(c.enable_http_stats, "proxy.config.http.enable_http_stats");
  HttpEstablishStaticConfigByte(c.oride.normalize_ae_gzip, "proxy.config.http.normalize_ae_gzip");

  HttpEstablishStaticConfigByte(c.icp_enabled, "proxy.config.icp.enabled");
  HttpEstablishStaticConfigByte(c.stale_icp_enabled, "proxy.config.icp.stale_icp_enabled");

  HttpEstablishStaticConfigLongLong(c.oride.cache_heuristic_min_lifetime, "proxy.config.http.cache.heuristic_min_lifetime");
  HttpEstablishStaticConfigLongLong(c.oride.cache_heuristic_max_lifetime, "proxy.config.http.cache.heuristic_max_lifetime");
  HttpEstablishStaticConfigFloat(c.oride.cache_heuristic_lm_factor, "proxy.config.http.cache.heuristic_lm_factor");

  HttpEstablishStaticConfigLongLong(c.oride.cache_guaranteed_min_lifetime, "proxy.config.http.cache.guaranteed_min_lifetime");
  HttpEstablishStaticConfigLongLong(c.oride.cache_guaranteed_max_lifetime, "proxy.config.http.cache.guaranteed_max_lifetime");

  HttpEstablishStaticConfigLongLong(c.oride.cache_max_stale_age, "proxy.config.http.cache.max_stale_age");

  HttpEstablishStaticConfigLongLong(c.oride.freshness_fuzz_time, "proxy.config.http.cache.fuzz.time");
  HttpEstablishStaticConfigLongLong(c.oride.freshness_fuzz_min_time, "proxy.config.http.cache.fuzz.min_time");
  HttpEstablishStaticConfigFloat(c.oride.freshness_fuzz_prob, "proxy.config.http.cache.fuzz.probability");

  HttpEstablishStaticConfigStringAlloc(c.cache_vary_default_text, "proxy.config.http.cache.vary_default_text");
  HttpEstablishStaticConfigStringAlloc(c.cache_vary_default_images, "proxy.config.http.cache.vary_default_images");
  HttpEstablishStaticConfigStringAlloc(c.cache_vary_default_other, "proxy.config.http.cache.vary_default_other");

  // open read failure retries
  HttpEstablishStaticConfigLongLong(c.oride.max_cache_open_read_retries, "proxy.config.http.cache.max_open_read_retries");
  HttpEstablishStaticConfigLongLong(c.oride.cache_open_read_retry_time, "proxy.config.http.cache.open_read_retry_time");
  HttpEstablishStaticConfigLongLong(c.oride.cache_generation_number, "proxy.config.http.cache.generation");

  // open write failure retries
  HttpEstablishStaticConfigLongLong(c.max_cache_open_write_retries, "proxy.config.http.cache.max_open_write_retries");

  HttpEstablishStaticConfigByte(c.oride.cache_http, "proxy.config.http.cache.http");
  HttpEstablishStaticConfigByte(c.oride.cache_cluster_cache_local, "proxy.config.http.cache.cluster_cache_local");
  HttpEstablishStaticConfigByte(c.oride.cache_ignore_client_no_cache, "proxy.config.http.cache.ignore_client_no_cache");
  HttpEstablishStaticConfigByte(c.oride.cache_ignore_client_cc_max_age, "proxy.config.http.cache.ignore_client_cc_max_age");
  HttpEstablishStaticConfigByte(c.oride.cache_ims_on_client_no_cache, "proxy.config.http.cache.ims_on_client_no_cache");
  HttpEstablishStaticConfigByte(c.oride.cache_ignore_server_no_cache, "proxy.config.http.cache.ignore_server_no_cache");
  HttpEstablishStaticConfigByte(c.oride.cache_responses_to_cookies, "proxy.config.http.cache.cache_responses_to_cookies");

  HttpEstablishStaticConfigByte(c.oride.cache_ignore_auth, "proxy.config.http.cache.ignore_authentication");
  HttpEstablishStaticConfigByte(c.oride.cache_urls_that_look_dynamic, "proxy.config.http.cache.cache_urls_that_look_dynamic");
  HttpEstablishStaticConfigByte(c.cache_enable_default_vary_headers, "proxy.config.http.cache.enable_default_vary_headers");
  HttpEstablishStaticConfigByte(c.cache_post_method, "proxy.config.http.cache.post_method");

  HttpEstablishStaticConfigByte(c.ignore_accept_mismatch, "proxy.config.http.cache.ignore_accept_mismatch");
  HttpEstablishStaticConfigByte(c.ignore_accept_language_mismatch, "proxy.config.http.cache.ignore_accept_language_mismatch");
  HttpEstablishStaticConfigByte(c.ignore_accept_encoding_mismatch, "proxy.config.http.cache.ignore_accept_encoding_mismatch");
  HttpEstablishStaticConfigByte(c.ignore_accept_charset_mismatch, "proxy.config.http.cache.ignore_accept_charset_mismatch");

  HttpEstablishStaticConfigByte(c.send_100_continue_response, "proxy.config.http.send_100_continue_response");
  HttpEstablishStaticConfigByte(c.disallow_post_100_continue, "proxy.config.http.disallow_post_100_continue");
  HttpEstablishStaticConfigByte(c.parser_allow_non_http, "proxy.config.http.parse.allow_non_http");
  HttpEstablishStaticConfigLongLong(c.cache_open_write_fail_action, "proxy.config.http.cache.open_write_fail_action");

  HttpEstablishStaticConfigByte(c.oride.cache_when_to_revalidate, "proxy.config.http.cache.when_to_revalidate");
  HttpEstablishStaticConfigByte(c.oride.cache_required_headers, "proxy.config.http.cache.required_headers");
  HttpEstablishStaticConfigByte(c.oride.cache_range_lookup, "proxy.config.http.cache.range.lookup");
  HttpEstablishStaticConfigByte(c.oride.cache_range_write, "proxy.config.http.cache.range.write");

  HttpEstablishStaticConfigStringAlloc(c.connect_ports_string, "proxy.config.http.connect_ports");

  HttpEstablishStaticConfigLongLong(c.oride.request_hdr_max_size, "proxy.config.http.request_header_max_size");
  HttpEstablishStaticConfigLongLong(c.oride.response_hdr_max_size, "proxy.config.http.response_header_max_size");

  HttpEstablishStaticConfigByte(c.push_method_enabled, "proxy.config.http.push_method_enabled");

  HttpEstablishStaticConfigByte(c.reverse_proxy_enabled, "proxy.config.reverse_proxy.enabled");
  HttpEstablishStaticConfigByte(c.url_remap_required, "proxy.config.url_remap.remap_required");

  HttpEstablishStaticConfigStringAlloc(c.reverse_proxy_no_host_redirect, "proxy.config.header.parse.no_host_url_redirect");
  c.reverse_proxy_no_host_redirect_len = -1;

  HttpEstablishStaticConfigByte(c.errors_log_error_pages, "proxy.config.http.errors.log_error_pages");

  HttpEstablishStaticConfigLongLong(c.oride.slow_log_threshold, "proxy.config.http.slow.log.threshold");

  HttpEstablishStaticConfigByte(c.record_cop_page, "proxy.config.http.record_heartbeat");

  HttpEstablishStaticConfigByte(c.oride.send_http11_requests, "proxy.config.http.send_http11_requests");

  // HTTP Referer Filtering
  HttpEstablishStaticConfigByte(c.referer_filter_enabled, "proxy.config.http.referer_filter");
  HttpEstablishStaticConfigByte(c.referer_format_redirect, "proxy.config.http.referer_format_redirect");

  HttpEstablishStaticConfigLongLong(c.oride.down_server_timeout, "proxy.config.http.down_server.cache_time");
  HttpEstablishStaticConfigLongLong(c.oride.client_abort_threshold, "proxy.config.http.down_server.abort_threshold");

  // Negative caching and revalidation
  HttpEstablishStaticConfigByte(c.oride.negative_caching_enabled, "proxy.config.http.negative_caching_enabled");
  HttpEstablishStaticConfigLongLong(c.oride.negative_caching_lifetime, "proxy.config.http.negative_caching_lifetime");
  HttpEstablishStaticConfigByte(c.oride.negative_revalidating_enabled, "proxy.config.http.negative_revalidating_enabled");
  HttpEstablishStaticConfigLongLong(c.oride.negative_revalidating_lifetime, "proxy.config.http.negative_revalidating_lifetime");

  // Buffer size and watermark
  HttpEstablishStaticConfigLongLong(c.oride.default_buffer_size_index, "proxy.config.http.default_buffer_size");
  HttpEstablishStaticConfigLongLong(c.oride.default_buffer_water_mark, "proxy.config.http.default_buffer_water_mark");

  // Stat Page Info
  HttpEstablishStaticConfigByte(c.enable_http_info, "proxy.config.http.enable_http_info");

  HttpEstablishStaticConfigLongLong(c.max_post_size, "proxy.config.http.max_post_size");

  //##############################################################################
  //#
  //# Redirection
  //#
  //# 1. redirection_enabled: if set to 1, redirection is enabled.
  //# 2. number_of_redirections: The maximum number of redirections YTS permits
  //# 3. post_copy_size: The maximum POST data size YTS permits to copy
  //# 4. redirection_host_no_port: do not include default port in host header during redirection
  //#
  //##############################################################################
  HttpEstablishStaticConfigByte(c.redirection_enabled, "proxy.config.http.redirection_enabled");
  HttpEstablishStaticConfigByte(c.redirection_host_no_port, "proxy.config.http.redirect_host_no_port");
  HttpEstablishStaticConfigLongLong(c.number_of_redirections, "proxy.config.http.number_of_redirections");
  HttpEstablishStaticConfigLongLong(c.post_copy_size, "proxy.config.http.post_copy_size");

  // Local Manager
  HttpEstablishStaticConfigLongLong(c.synthetic_port, "proxy.config.admin.synthetic_port");

  // Cluster time delta gets it own callback since it needs
  //  to use ink_atomic_swap
  c.cluster_time_delta = 0;
  RegisterMgmtCallback(MGMT_EVENT_HTTP_CLUSTER_DELTA, cluster_delta_cb, NULL);

  http_config_cont->handleEvent(EVENT_NONE, NULL);

  return;
}

////////////////////////////////////////////////////////////////
//
//  HttpConfig::reconfigure()
//
////////////////////////////////////////////////////////////////
void
HttpConfig::reconfigure()
{
#define INT_TO_BOOL(i) ((i) ? 1 : 0);

  HttpConfigParams *params;

  params = new HttpConfigParams;

  params->inbound_ip4 = m_master.inbound_ip4;
  params->inbound_ip6 = m_master.inbound_ip6;

  params->outbound_ip4 = m_master.outbound_ip4;
  params->outbound_ip6 = m_master.outbound_ip6;

  params->proxy_hostname = ats_strdup(m_master.proxy_hostname);
  params->proxy_hostname_len = (params->proxy_hostname) ? strlen(params->proxy_hostname) : 0;
  params->no_dns_forward_to_parent = INT_TO_BOOL(m_master.no_dns_forward_to_parent);
  params->uncacheable_requests_bypass_parent = INT_TO_BOOL(m_master.uncacheable_requests_bypass_parent);
  params->no_origin_server_dns = INT_TO_BOOL(m_master.no_origin_server_dns);
  params->use_client_target_addr = m_master.use_client_target_addr;
  params->use_client_source_port = INT_TO_BOOL(m_master.use_client_source_port);
  params->oride.maintain_pristine_host_hdr = INT_TO_BOOL(m_master.oride.maintain_pristine_host_hdr);

  params->disable_ssl_parenting = INT_TO_BOOL(m_master.disable_ssl_parenting);

  params->server_max_connections = m_master.server_max_connections;
  params->max_websocket_connections = m_master.max_websocket_connections;
  params->oride.server_tcp_init_cwnd = m_master.oride.server_tcp_init_cwnd;
  params->oride.origin_max_connections = m_master.oride.origin_max_connections;
  params->origin_min_keep_alive_connections = m_master.origin_min_keep_alive_connections;
  params->attach_server_session_to_client = m_master.attach_server_session_to_client;

  if (params->oride.origin_max_connections && params->oride.origin_max_connections < params->origin_min_keep_alive_connections) {
    Warning("origin_max_connections < origin_min_keep_alive_connections, setting min=max , please correct your records.config");
    params->origin_min_keep_alive_connections = params->oride.origin_max_connections;
  }

  params->parent_proxy_routing_enable = INT_TO_BOOL(m_master.parent_proxy_routing_enable);
  params->enable_url_expandomatic = INT_TO_BOOL(m_master.enable_url_expandomatic);

  params->oride.insert_request_via_string = m_master.oride.insert_request_via_string;
  params->oride.insert_response_via_string = m_master.oride.insert_response_via_string;
  params->proxy_request_via_string = ats_strdup(m_master.proxy_request_via_string);
  params->proxy_request_via_string_len = (params->proxy_request_via_string) ? strlen(params->proxy_request_via_string) : 0;
  params->proxy_response_via_string = ats_strdup(m_master.proxy_response_via_string);
  params->proxy_response_via_string_len = (params->proxy_response_via_string) ? strlen(params->proxy_response_via_string) : 0;
  params->oride.proxy_response_hsts_max_age = m_master.oride.proxy_response_hsts_max_age;
  params->oride.proxy_response_hsts_include_subdomains = m_master.oride.proxy_response_hsts_include_subdomains;

  params->url_expansions_string = ats_strdup(m_master.url_expansions_string);
  params->url_expansions = parse_url_expansions(params->url_expansions_string, &params->num_url_expansions);

  params->oride.keep_alive_enabled_in = INT_TO_BOOL(m_master.oride.keep_alive_enabled_in);
  params->oride.keep_alive_enabled_out = INT_TO_BOOL(m_master.oride.keep_alive_enabled_out);
  params->oride.chunking_enabled = INT_TO_BOOL(m_master.oride.chunking_enabled);
  params->oride.auth_server_session_private = INT_TO_BOOL(m_master.oride.auth_server_session_private);

  params->oride.http_chunking_size = m_master.oride.http_chunking_size;

  params->oride.post_check_content_length_enabled = INT_TO_BOOL(m_master.oride.post_check_content_length_enabled);

  params->oride.flow_control_enabled = INT_TO_BOOL(m_master.oride.flow_control_enabled);
  params->oride.flow_high_water_mark = m_master.oride.flow_high_water_mark;
  params->oride.flow_low_water_mark = m_master.oride.flow_low_water_mark;
  // If not set (zero) then make values the same.
  if (params->oride.flow_low_water_mark <= 0)
    params->oride.flow_low_water_mark = params->oride.flow_high_water_mark;
  if (params->oride.flow_high_water_mark <= 0)
    params->oride.flow_high_water_mark = params->oride.flow_low_water_mark;
  if (params->oride.flow_high_water_mark < params->oride.flow_low_water_mark) {
    Warning("Flow control low water mark is greater than high water mark, flow control disabled");
    params->oride.flow_control_enabled = 0;
    // zero means "hardwired default" when actually used.
    params->oride.flow_high_water_mark = params->oride.flow_low_water_mark = 0;
  }

  params->oride.server_session_sharing_match = m_master.oride.server_session_sharing_match;
  params->server_session_sharing_pool = m_master.server_session_sharing_pool;
  params->oride.keep_alive_post_out = m_master.oride.keep_alive_post_out;

  params->oride.keep_alive_no_activity_timeout_in = m_master.oride.keep_alive_no_activity_timeout_in;
  params->oride.keep_alive_no_activity_timeout_out = m_master.oride.keep_alive_no_activity_timeout_out;
  params->oride.transaction_no_activity_timeout_in = m_master.oride.transaction_no_activity_timeout_in;
  params->oride.transaction_no_activity_timeout_out = m_master.oride.transaction_no_activity_timeout_out;
  params->transaction_active_timeout_in = m_master.transaction_active_timeout_in;
  params->oride.transaction_active_timeout_out = m_master.oride.transaction_active_timeout_out;
  params->accept_no_activity_timeout = m_master.accept_no_activity_timeout;
  params->oride.background_fill_active_timeout = m_master.oride.background_fill_active_timeout;
  params->oride.background_fill_threshold = m_master.oride.background_fill_threshold;

  params->oride.connect_attempts_max_retries = m_master.oride.connect_attempts_max_retries;
  params->oride.connect_attempts_max_retries_dead_server = m_master.oride.connect_attempts_max_retries_dead_server;
  params->oride.connect_attempts_rr_retries = m_master.oride.connect_attempts_rr_retries;
  params->oride.connect_attempts_timeout = m_master.oride.connect_attempts_timeout;
  params->oride.post_connect_attempts_timeout = m_master.oride.post_connect_attempts_timeout;
  params->parent_connect_attempts = m_master.parent_connect_attempts;
  params->per_parent_connect_attempts = m_master.per_parent_connect_attempts;
  params->parent_connect_timeout = m_master.parent_connect_timeout;

  params->oride.sock_recv_buffer_size_out = m_master.oride.sock_recv_buffer_size_out;
  params->oride.sock_send_buffer_size_out = m_master.oride.sock_send_buffer_size_out;
  params->oride.sock_option_flag_out = m_master.oride.sock_option_flag_out;
  params->oride.sock_packet_mark_out = m_master.oride.sock_packet_mark_out;
  params->oride.sock_packet_tos_out = m_master.oride.sock_packet_tos_out;


  params->oride.fwd_proxy_auth_to_parent = INT_TO_BOOL(m_master.oride.fwd_proxy_auth_to_parent);

  params->oride.anonymize_remove_from = INT_TO_BOOL(m_master.oride.anonymize_remove_from);
  params->oride.anonymize_remove_referer = INT_TO_BOOL(m_master.oride.anonymize_remove_referer);
  params->oride.anonymize_remove_user_agent = INT_TO_BOOL(m_master.oride.anonymize_remove_user_agent);
  params->oride.anonymize_remove_cookie = INT_TO_BOOL(m_master.oride.anonymize_remove_cookie);
  params->oride.anonymize_remove_client_ip = INT_TO_BOOL(m_master.oride.anonymize_remove_client_ip);
  params->oride.anonymize_insert_client_ip = INT_TO_BOOL(m_master.oride.anonymize_insert_client_ip);
  params->anonymize_other_header_list = ats_strdup(m_master.anonymize_other_header_list);

  params->oride.global_user_agent_header = ats_strdup(m_master.oride.global_user_agent_header);
  params->oride.global_user_agent_header_size =
    params->oride.global_user_agent_header ? strlen(params->oride.global_user_agent_header) : 0;

  params->oride.proxy_response_server_string = ats_strdup(m_master.oride.proxy_response_server_string);
  params->oride.proxy_response_server_string_len =
    params->oride.proxy_response_server_string ? strlen(params->oride.proxy_response_server_string) : 0;
  params->oride.proxy_response_server_enabled = m_master.oride.proxy_response_server_enabled;

  params->oride.insert_squid_x_forwarded_for = INT_TO_BOOL(m_master.oride.insert_squid_x_forwarded_for);
  params->oride.insert_age_in_response = INT_TO_BOOL(m_master.oride.insert_age_in_response);
  params->enable_http_stats = INT_TO_BOOL(m_master.enable_http_stats);
  params->oride.normalize_ae_gzip = INT_TO_BOOL(m_master.oride.normalize_ae_gzip);

  params->icp_enabled = (m_master.icp_enabled == ICP_MODE_SEND_RECEIVE ? 1 : 0); // INT_TO_BOOL
  params->stale_icp_enabled = INT_TO_BOOL(m_master.stale_icp_enabled);

  params->oride.cache_heuristic_min_lifetime = m_master.oride.cache_heuristic_min_lifetime;
  params->oride.cache_heuristic_max_lifetime = m_master.oride.cache_heuristic_max_lifetime;
  params->oride.cache_heuristic_lm_factor = min(max(m_master.oride.cache_heuristic_lm_factor, 0.0f), 1.0f);

  params->oride.cache_guaranteed_min_lifetime = m_master.oride.cache_guaranteed_min_lifetime;
  params->oride.cache_guaranteed_max_lifetime = m_master.oride.cache_guaranteed_max_lifetime;

  params->oride.cache_max_stale_age = m_master.oride.cache_max_stale_age;
  params->oride.freshness_fuzz_time = m_master.oride.freshness_fuzz_time;
  params->oride.freshness_fuzz_min_time = m_master.oride.freshness_fuzz_min_time;
  params->oride.freshness_fuzz_prob = m_master.oride.freshness_fuzz_prob;

  params->cache_vary_default_text = ats_strdup(m_master.cache_vary_default_text);
  params->cache_vary_default_images = ats_strdup(m_master.cache_vary_default_images);
  params->cache_vary_default_other = ats_strdup(m_master.cache_vary_default_other);

  // open read failure retries
  params->oride.max_cache_open_read_retries = m_master.oride.max_cache_open_read_retries;
  params->oride.cache_open_read_retry_time = m_master.oride.cache_open_read_retry_time;
  params->oride.cache_generation_number = m_master.oride.cache_generation_number;

  // open write failure retries
  params->max_cache_open_write_retries = m_master.max_cache_open_write_retries;

  params->oride.cache_http = INT_TO_BOOL(m_master.oride.cache_http);
  params->oride.cache_cluster_cache_local = INT_TO_BOOL(m_master.oride.cache_cluster_cache_local);
  params->oride.cache_ignore_client_no_cache = INT_TO_BOOL(m_master.oride.cache_ignore_client_no_cache);
  params->oride.cache_ignore_client_cc_max_age = INT_TO_BOOL(m_master.oride.cache_ignore_client_cc_max_age);
  params->oride.cache_ims_on_client_no_cache = INT_TO_BOOL(m_master.oride.cache_ims_on_client_no_cache);
  params->oride.cache_ignore_server_no_cache = INT_TO_BOOL(m_master.oride.cache_ignore_server_no_cache);
  params->oride.cache_responses_to_cookies = m_master.oride.cache_responses_to_cookies;
  params->oride.cache_ignore_auth = INT_TO_BOOL(m_master.oride.cache_ignore_auth);
  params->oride.cache_urls_that_look_dynamic = INT_TO_BOOL(m_master.oride.cache_urls_that_look_dynamic);
  params->cache_enable_default_vary_headers = INT_TO_BOOL(m_master.cache_enable_default_vary_headers);
  params->cache_post_method = INT_TO_BOOL(m_master.cache_post_method);

  params->ignore_accept_mismatch = m_master.ignore_accept_mismatch;
  params->ignore_accept_language_mismatch = m_master.ignore_accept_language_mismatch;
  params->ignore_accept_encoding_mismatch = m_master.ignore_accept_encoding_mismatch;
  params->ignore_accept_charset_mismatch = m_master.ignore_accept_charset_mismatch;

  params->send_100_continue_response = INT_TO_BOOL(m_master.send_100_continue_response);
  params->disallow_post_100_continue = INT_TO_BOOL(m_master.disallow_post_100_continue);
  params->parser_allow_non_http = INT_TO_BOOL(m_master.parser_allow_non_http);
  params->cache_open_write_fail_action = m_master.cache_open_write_fail_action;

  params->oride.cache_when_to_revalidate = m_master.oride.cache_when_to_revalidate;
  params->max_post_size = m_master.max_post_size;

  params->oride.cache_required_headers = m_master.oride.cache_required_headers;
  params->oride.cache_range_lookup = INT_TO_BOOL(m_master.oride.cache_range_lookup);
  params->oride.cache_range_write = INT_TO_BOOL(m_master.oride.cache_range_write);

  params->connect_ports_string = ats_strdup(m_master.connect_ports_string);
  params->connect_ports = parse_ports_list(params->connect_ports_string);

  params->oride.request_hdr_max_size = m_master.oride.request_hdr_max_size;
  params->oride.response_hdr_max_size = m_master.oride.response_hdr_max_size;

  params->push_method_enabled = INT_TO_BOOL(m_master.push_method_enabled);

  params->reverse_proxy_enabled = INT_TO_BOOL(m_master.reverse_proxy_enabled);
  params->url_remap_required = INT_TO_BOOL(m_master.url_remap_required);
  params->errors_log_error_pages = INT_TO_BOOL(m_master.errors_log_error_pages);
  params->oride.slow_log_threshold = m_master.oride.slow_log_threshold;
  params->record_cop_page = INT_TO_BOOL(m_master.record_cop_page);
  params->oride.send_http11_requests = m_master.oride.send_http11_requests;
  params->oride.doc_in_cache_skip_dns = INT_TO_BOOL(m_master.oride.doc_in_cache_skip_dns);
  params->oride.default_buffer_size_index = m_master.oride.default_buffer_size_index;
  params->oride.default_buffer_water_mark = m_master.oride.default_buffer_water_mark;
  params->enable_http_info = INT_TO_BOOL(m_master.enable_http_info);
  params->reverse_proxy_no_host_redirect = ats_strdup(m_master.reverse_proxy_no_host_redirect);
  params->reverse_proxy_no_host_redirect_len =
    params->reverse_proxy_no_host_redirect ? strlen(params->reverse_proxy_no_host_redirect) : 0;

  params->referer_filter_enabled = INT_TO_BOOL(m_master.referer_filter_enabled);
  params->referer_format_redirect = INT_TO_BOOL(m_master.referer_format_redirect);

  params->oride.accept_encoding_filter_enabled = INT_TO_BOOL(m_master.oride.accept_encoding_filter_enabled);

  params->oride.down_server_timeout = m_master.oride.down_server_timeout;
  params->oride.client_abort_threshold = m_master.oride.client_abort_threshold;

  params->oride.negative_caching_enabled = INT_TO_BOOL(m_master.oride.negative_caching_enabled);
  params->oride.negative_caching_lifetime = m_master.oride.negative_caching_lifetime;
  params->oride.negative_revalidating_enabled = INT_TO_BOOL(m_master.oride.negative_revalidating_enabled);
  params->oride.negative_revalidating_lifetime = m_master.oride.negative_revalidating_lifetime;

  //##############################################################################
  //#
  //# Redirection
  //#
  //# 1. redirection_enabled: if set to 1, redirection is enabled.
  //# 2. number_of_redirections: The maximum number of redirections YTS permits
  //# 3. post_copy_size: The maximum POST data size YTS permits to copy
  //# 4. redirection_host_no_port: do not include default port in host header during redirection
  //#
  //##############################################################################

  params->redirection_enabled = INT_TO_BOOL(m_master.redirection_enabled);
  params->redirection_host_no_port = INT_TO_BOOL(m_master.redirection_host_no_port);
  params->number_of_redirections = m_master.number_of_redirections;
  params->post_copy_size = m_master.post_copy_size;

  // Local Manager
  params->synthetic_port = m_master.synthetic_port;

  m_id = configProcessor.set(m_id, params);

#undef INT_TO_BOOL
}

////////////////////////////////////////////////////////////////
//
//  HttpConfig::acquire()
//
////////////////////////////////////////////////////////////////
HttpConfigParams *
HttpConfig::acquire()
{
  if (m_id != 0) {
    return (HttpConfigParams *)configProcessor.get(m_id);
  } else {
    return NULL;
  }
}

////////////////////////////////////////////////////////////////
//
//  HttpConfig::release()
//
////////////////////////////////////////////////////////////////
void
HttpConfig::release(HttpConfigParams *params)
{
  configProcessor.release(m_id, params);
}

////////////////////////////////////////////////////////////////
//
//  HttpConfig::parse_ports_list()
//
////////////////////////////////////////////////////////////////
HttpConfigPortRange *
HttpConfig::parse_ports_list(char *ports_string)
{
  HttpConfigPortRange *ports_list = 0;

  if (!ports_string)
    return (0);

  if (strchr(ports_string, '*')) {
    ports_list = new HttpConfigPortRange;
    ports_list->low = -1;
    ports_list->high = -1;
    ports_list->next = NULL;
  } else {
    HttpConfigPortRange *pr, *prev;
    char *start;
    char *end;

    pr = NULL;
    prev = NULL;

    start = ports_string;

    while (1) { // eat whitespace
      while ((start[0] != '\0') && ParseRules::is_space(start[0]))
        start++;

      // locate the end of the next number
      end = start;
      while ((end[0] != '\0') && ParseRules::is_digit(end[0]))
        end++;

      // if there is no next number we're done
      if (start == end)
        break;

      pr = new HttpConfigPortRange;
      pr->low = atoi(start);
      pr->high = pr->low;
      pr->next = NULL;

      if (prev)
        prev->next = pr;
      else
        ports_list = pr;
      prev = pr;

      // if the next character after the current port
      //  number is a dash then we are parsing a range
      if (end[0] == '-') {
        start = end + 1;
        while ((start[0] != '\0') && ParseRules::is_space(start[0]))
          start++;

        end = start;
        while ((end[0] != '\0') && ParseRules::is_digit(end[0]))
          end++;

        if (start == end)
          break;

        pr->high = atoi(start);
      }

      start = end;

      ink_release_assert(pr->low <= pr->high);
    }
  }
  return (ports_list);
}

////////////////////////////////////////////////////////////////
//
//  HttpConfig::parse_url_expansions()
//
////////////////////////////////////////////////////////////////
char **
HttpConfig::parse_url_expansions(char *url_expansions_str, int *num_expansions)
{
  char **expansions = NULL;
  int count = 0, i;

  if (!url_expansions_str) {
    *num_expansions = count;
    return expansions;
  }
  // First count the number of URL expansions in the string
  char *start = url_expansions_str, *end;
  while (1) {
    // Skip whitespace
    while (isspace(*start))
      start++;
    if (*start == '\0')
      break;
    count++;
    end = start + 1;

    // Find end of expansion
    while (!isspace(*end) && *end != '\0')
      end++;
    start = end;
  }

  // Now extract the URL expansions
  if (count) {
    expansions = (char **)ats_malloc(count * sizeof(char *));
    start = url_expansions_str;
    for (i = 0; i < count; i++) {
      // Skip whitespace
      while (isspace(*start))
        start++;
      expansions[i] = start;
      end = start + 1;

      // Find end of expansion
      while (!isspace(*end) && *end != '\0')
        end++;
      *end = '\0';
      if (i < (count - 1))
        start = end + 1;
    }
  }

  *num_expansions = count;
  return expansions;
}


////////////////////////////////////////////////////////////////
//
//  HttpConfig::cluster_delta_cb
//
////////////////////////////////////////////////////////////////
void *
HttpConfig::cluster_delta_cb(void * /* opaque_token ATS_UNUSED */, char *data_raw, int /* data_len ATS_UNUSED */)
{
  int32_t delta32 = (int32_t)atoi(data_raw);
  int32_t old;

  // Using ink_atomic_swap is mostly paranoia since a thirty bit write
  //  really ought to atomic.  However, any risk of bogus time is
  //  too ugly for me to contemplate
  old = ink_atomic_swap(&HttpConfig::m_master.cluster_time_delta, delta32);
  Debug("http_trans", "Cluster time delta moving from %d to %d", old, delta32);

  return NULL;
}

volatile int32_t icp_dynamic_enabled;<|MERGE_RESOLUTION|>--- conflicted
+++ resolved
@@ -933,12 +933,7 @@
   RecRegisterConfigUpdateCb("proxy.config.http.server_session_sharing.match", &http_server_session_sharing_cb, &c);
   http_config_enum_read("proxy.config.http.server_session_sharing.match", SessionSharingMatchStrings,
                         c.oride.server_session_sharing_match);
-<<<<<<< HEAD
-  http_config_enum_read("proxy.config.http.server_session_sharing.pool", SessionSharingPoolStrings,
-                        c.server_session_sharing_pool);
-=======
   http_config_enum_read("proxy.config.http.server_session_sharing.pool", SessionSharingPoolStrings, c.server_session_sharing_pool);
->>>>>>> 95f45d4a
 
   HttpEstablishStaticConfigByte(c.oride.auth_server_session_private, "proxy.config.http.auth_server_session_private");
 
