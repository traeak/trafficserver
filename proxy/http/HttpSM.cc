/** @file

  HTTP state machine

  @section license License

  Licensed to the Apache Software Foundation (ASF) under one
  or more contributor license agreements.  See the NOTICE file
  distributed with this work for additional information
  regarding copyright ownership.  The ASF licenses this file
  to you under the Apache License, Version 2.0 (the
  "License"); you may not use this file except in compliance
  with the License.  You may obtain a copy of the License at

      http://www.apache.org/licenses/LICENSE-2.0

  Unless required by applicable law or agreed to in writing, software
  distributed under the License is distributed on an "AS IS" BASIS,
  WITHOUT WARRANTIES OR CONDITIONS OF ANY KIND, either express or implied.
  See the License for the specific language governing permissions and
  limitations under the License.

 */

#include "HttpSM.h"
#include "ProxyConfig.h"
#include "HttpClientSession.h"
#include "HttpServerSession.h"
#include "HttpDebugNames.h"
#include "HttpSessionManager.h"
#include "P_Cache.h"
#include "P_Net.h"
#include "StatPages.h"
#include "Log.h"
#include "LogAccessHttp.h"
#include "ICP.h"
#include "PluginVC.h"
#include "ReverseProxy.h"
#include "RemapProcessor.h"
#include "Transform.h"
#include "P_SSLConfig.h"

#include "HttpPages.h"

//#include "I_Auth.h"
//#include "HttpAuthParams.h"
#include "congest/Congestion.h"

#define DEFAULT_RESPONSE_BUFFER_SIZE_INDEX 6 // 8K
#define DEFAULT_REQUEST_BUFFER_SIZE_INDEX 6  // 8K
#define MIN_CONFIG_BUFFER_SIZE_INDEX 5       // 4K

#define hsm_release_assert(EX)              \
  {                                         \
    if (!(EX)) {                            \
      this->dump_state_on_assert();         \
      _ink_assert(#EX, __FILE__, __LINE__); \
    }                                       \
  }

/*
 * Comment this off if you dont
 * want httpSM to use new_empty_MIOBuffer(..) call
 */

#define USE_NEW_EMPTY_MIOBUFFER

extern int cache_config_read_while_writer;

// We have a debugging list that can use to find stuck
//  state machines
DLL<HttpSM> debug_sm_list;
ink_mutex debug_sm_list_mutex;

static const int sub_header_size = sizeof("Content-type: ") - 1 + 2 + sizeof("Content-range: bytes ") - 1 + 4;
static const int boundary_size = 2 + sizeof("RANGE_SEPARATOR") - 1 + 2;

static const char *str_100_continue_response = "HTTP/1.1 100 Continue\r\n\r\n";
static const int len_100_continue_response = strlen(str_100_continue_response);

static const char *str_408_request_timeout_response = "HTTP/1.1 408 Request Timeout\r\nConnection: close\r\n\r\n";
static const int len_408_request_timeout_response = strlen(str_408_request_timeout_response);

namespace
{
/// Update the milestone state given the milestones and timer.
inline void
milestone_update_api_time(TransactionMilestones &milestones, ink_hrtime &api_timer)
{
  // Bit of funkiness - we set @a api_timer to be the negative value when we're tracking
  // non-active API time. In that case we need to make a note of it and flip the value back
  // to positive.
  if (api_timer) {
    ink_hrtime delta;
    bool active = api_timer >= 0;
    if (!active)
      api_timer = -api_timer;
    delta = Thread::get_hrtime() - api_timer;
    api_timer = 0;
    // Exactly zero is a problem because we want to signal *something* happened
    // vs. no API activity at all. This can happen when the API time is less than
    // the HR timer resolution, so in fact we're understating the time even with
    // this tweak.
    if (0 == delta)
      ++delta;

    if (0 == milestones[TS_MILESTONE_PLUGIN_TOTAL])
      milestones[TS_MILESTONE_PLUGIN_TOTAL] = milestones[TS_MILESTONE_SM_START];
    milestones[TS_MILESTONE_PLUGIN_TOTAL] = milestones[TS_MILESTONE_PLUGIN_TOTAL] + delta;
    if (active) {
      if (0 == milestones[TS_MILESTONE_PLUGIN_ACTIVE])
        milestones[TS_MILESTONE_PLUGIN_ACTIVE] = milestones[TS_MILESTONE_SM_START];
      milestones[TS_MILESTONE_PLUGIN_ACTIVE] = milestones[TS_MILESTONE_PLUGIN_ACTIVE] + delta;
    }
  }
}
}


ClassAllocator<HttpSM> httpSMAllocator("httpSMAllocator");

#define HTTP_INCREMENT_TRANS_STAT(X) HttpTransact::update_stat(&t_state, X, 1);

HttpVCTable::HttpVCTable()
{
  memset(&vc_table, 0, sizeof(vc_table));
}

HttpVCTableEntry *
HttpVCTable::new_entry()
{
  for (int i = 0; i < vc_table_max_entries; i++) {
    if (vc_table[i].vc == NULL) {
      return vc_table + i;
    }
  }

  ink_release_assert(0);
  return NULL;
}

HttpVCTableEntry *
HttpVCTable::find_entry(VConnection *vc)
{
  for (int i = 0; i < vc_table_max_entries; i++) {
    if (vc_table[i].vc == vc) {
      return vc_table + i;
    }
  }

  return NULL;
}

HttpVCTableEntry *
HttpVCTable::find_entry(VIO *vio)
{
  for (int i = 0; i < vc_table_max_entries; i++) {
    if (vc_table[i].read_vio == vio || vc_table[i].write_vio == vio) {
      ink_assert(vc_table[i].vc != NULL);
      return vc_table + i;
    }
  }

  return NULL;
}

// bool HttpVCTable::remove_entry(HttpVCEntry* e)
//
//    Deallocates all buffers from the associated
//      entry and re-initializes it's other fields
//      for reuse
//
void
HttpVCTable::remove_entry(HttpVCTableEntry *e)
{
  ink_assert(e->vc == NULL || e->in_tunnel);
  e->vc = NULL;
  e->eos = false;
  if (e->read_buffer) {
    free_MIOBuffer(e->read_buffer);
    e->read_buffer = NULL;
  }
  if (e->write_buffer) {
    free_MIOBuffer(e->write_buffer);
    e->write_buffer = NULL;
  }
  e->read_vio = NULL;
  e->write_vio = NULL;
  e->vc_handler = NULL;
  e->vc_type = HTTP_UNKNOWN;
  e->in_tunnel = false;
}

// bool HttpVCTable::cleanup_entry(HttpVCEntry* e)
//
//    Closes the associate vc for the entry,
//     and the call remove_entry
//
void
HttpVCTable::cleanup_entry(HttpVCTableEntry *e)
{
  ink_assert(e->vc);
  if (e->in_tunnel == false) {
    // Update stats
    switch (e->vc_type) {
    case HTTP_UA_VC:
      //              HTTP_DECREMENT_DYN_STAT(http_current_client_transactions_stat);
      break;
    default:
      // This covers:
      // HTTP_UNKNOWN, HTTP_SERVER_VC, HTTP_TRANSFORM_VC, HTTP_CACHE_READ_VC,
      // HTTP_CACHE_WRITE_VC, HTTP_RAW_SERVER_VC
      break;
    }

    e->vc->do_io_close();
    e->vc = NULL;
  }
  remove_entry(e);
}

void
HttpVCTable::cleanup_all()
{
  for (int i = 0; i < vc_table_max_entries; i++) {
    if (vc_table[i].vc != NULL) {
      cleanup_entry(vc_table + i);
    }
  }
}

#define REMEMBER_EVENT_FILTER(e) 1

#define __REMEMBER(x) #x
#define _REMEMBER(x) __REMEMBER(x)

#define RECORD_FILE_LINE() history[pos].fileline = __FILE__ ":" _REMEMBER(__LINE__);

#define REMEMBER(e, r)                                           \
  {                                                              \
    if (REMEMBER_EVENT_FILTER(e)) {                              \
      add_history_entry(__FILE__ ":" _REMEMBER(__LINE__), e, r); \
    }                                                            \
  }

#define DebugSM(tag, ...) DebugSpecific(debug_on, tag, __VA_ARGS__)

#ifdef STATE_ENTER
#undef STATE_ENTER
#endif
#define STATE_ENTER(state_name, event)                                                                    \
  {                                                                                                       \
    /*ink_assert (magic == HTTP_SM_MAGIC_ALIVE); */ REMEMBER(event, reentrancy_count);                    \
    DebugSM("http", "[%" PRId64 "] [%s, %s]", sm_id, #state_name, HttpDebugNames::get_event_name(event)); \
  }

#define HTTP_SM_SET_DEFAULT_HANDLER(_h) \
  {                                     \
    REMEMBER(-1, reentrancy_count);     \
    default_handler = _h;               \
  }


static int next_sm_id = 0;


HttpSM::HttpSM()
  : Continuation(NULL), sm_id(-1), magic(HTTP_SM_MAGIC_DEAD),
    // YTS Team, yamsat Plugin
    enable_redirection(false), redirect_url(NULL), redirect_url_len(0), redirection_tries(0), transfered_bytes(0),
    post_failed(false), debug_on(false), plugin_tunnel_type(HTTP_NO_PLUGIN_TUNNEL), plugin_tunnel(NULL), reentrancy_count(0),
    history_pos(0), tunnel(), ua_entry(NULL), ua_session(NULL), background_fill(BACKGROUND_FILL_NONE), ua_raw_buffer_reader(NULL),
    server_entry(NULL), server_session(NULL), will_be_private_ss(false), shared_session_retries(0), server_buffer_reader(NULL),
    transform_info(), post_transform_info(), has_active_plugin_agents(false), second_cache_sm(NULL), default_handler(NULL),
    pending_action(NULL), historical_action(NULL), last_action(HttpTransact::SM_ACTION_UNDEFINED),
    // TODO:  Now that bodies can be empty, should the body counters be set to -1 ? TS-2213
    client_request_hdr_bytes(0), client_request_body_bytes(0), server_request_hdr_bytes(0), server_request_body_bytes(0),
    server_response_hdr_bytes(0), server_response_body_bytes(0), client_response_hdr_bytes(0), client_response_body_bytes(0),
    cache_response_hdr_bytes(0), cache_response_body_bytes(0), pushed_response_hdr_bytes(0), pushed_response_body_bytes(0),
    client_tcp_reused(false), client_ssl_reused(false), client_connection_is_ssl(false), plugin_tag(0), plugin_id(0),
    hooks_set(false), cur_hook_id(TS_HTTP_LAST_HOOK), cur_hook(NULL), cur_hooks(0), callout_state(HTTP_API_NO_CALLOUT),
    terminate_sm(false), kill_this_async_done(false), parse_range_done(false)
{
  memset(&history, 0, sizeof(history));
  memset(&vc_table, 0, sizeof(vc_table));
  memset(&http_parser, 0, sizeof(http_parser));
}

void
HttpSM::cleanup()
{
  t_state.destroy();
  api_hooks.clear();
  http_parser_clear(&http_parser);

  // t_state.content_control.cleanup();

  HttpConfig::release(t_state.http_config_param);

  mutex.clear();
  tunnel.mutex.clear();
  cache_sm.mutex.clear();
  transform_cache_sm.mutex.clear();
  if (second_cache_sm) {
    second_cache_sm->mutex.clear();
    delete second_cache_sm;
  }
  magic = HTTP_SM_MAGIC_DEAD;
  debug_on = false;
}

void
HttpSM::destroy()
{
  cleanup();
  httpSMAllocator.free(this);
}

void
HttpSM::init()
{
  milestones[TS_MILESTONE_SM_START] = Thread::get_hrtime();

  magic = HTTP_SM_MAGIC_ALIVE;
  sm_id = 0;

  // Unique state machine identifier.
  //  changed next_sm_id from int64_t to int because
  //  atomic(32) is faster than atomic64.  The id is just
  //  for debugging, so it's OK if it wraps every few days,
  //  as long as the http_info bucket hash still works.
  //  (To test this, initialize next_sm_id to 0x7ffffff0)
  //  Leaving sm_id as int64_t to minimize code changes.

  sm_id = (int64_t)ink_atomic_increment((&next_sm_id), 1);
  t_state.state_machine_id = sm_id;
  t_state.state_machine = this;

  t_state.http_config_param = HttpConfig::acquire();

  // Simply point to the global config for the time being, no need to copy this
  // entire struct if nothing is going to change it.
  t_state.txn_conf = &t_state.http_config_param->oride;

  // update the cache info config structure so that
  // selection from alternates happens correctly.
  t_state.cache_info.config.cache_global_user_agent_header = t_state.txn_conf->global_user_agent_header ? true : false;
  t_state.cache_info.config.ignore_accept_mismatch = t_state.http_config_param->ignore_accept_mismatch;
  t_state.cache_info.config.ignore_accept_language_mismatch = t_state.http_config_param->ignore_accept_language_mismatch;
  t_state.cache_info.config.ignore_accept_encoding_mismatch = t_state.http_config_param->ignore_accept_encoding_mismatch;
  t_state.cache_info.config.ignore_accept_charset_mismatch = t_state.http_config_param->ignore_accept_charset_mismatch;
  t_state.cache_info.config.cache_enable_default_vary_headers =
    t_state.http_config_param->cache_enable_default_vary_headers ? true : false;

  t_state.cache_info.config.cache_vary_default_text = t_state.http_config_param->cache_vary_default_text;
  t_state.cache_info.config.cache_vary_default_images = t_state.http_config_param->cache_vary_default_images;
  t_state.cache_info.config.cache_vary_default_other = t_state.http_config_param->cache_vary_default_other;

  t_state.init();
  t_state.srv_lookup = hostdb_srv_enabled;

  // Added to skip dns if the document is in cache. DNS will be forced if there is a ip based ACL in
  // cache control or parent.config or if the doc_in_cache_skip_dns is disabled or if http caching is disabled
  // TODO: This probably doesn't honor this as a per-transaction overridable config.
  t_state.force_dns = (ip_rule_in_CacheControlTable() || t_state.parent_params->ParentTable->ipMatch ||
                       !(t_state.txn_conf->doc_in_cache_skip_dns) || !(t_state.txn_conf->cache_http));

  http_parser.m_allow_non_http = t_state.http_config_param->parser_allow_non_http;
  http_parser_init(&http_parser);

  SET_HANDLER(&HttpSM::main_handler);

#ifdef USE_HTTP_DEBUG_LISTS
  ink_mutex_acquire(&debug_sm_list_mutex);
  debug_sm_list.push(this, this->debug_link);
  ink_mutex_release(&debug_sm_list_mutex);
#endif
}

void
HttpSM::set_ua_half_close_flag()
{
  ua_session->set_half_close_flag();
}

inline void
HttpSM::do_api_callout()
{
  if (hooks_set) {
    do_api_callout_internal();
  } else {
    handle_api_return();
  }
}

int
HttpSM::state_add_to_list(int event, void * /* data ATS_UNUSED */)
{
  // The list if for stat pages and general debugging
  //   The config variable exists mostly to allow us to
  //   measure an performance drop during benchmark runs
  if (t_state.http_config_param->enable_http_info) {
    STATE_ENTER(&HttpSM::state_add_to_list, event);
    ink_assert(event == EVENT_NONE || event == EVENT_INTERVAL);

    int bucket = ((unsigned int)sm_id % HTTP_LIST_BUCKETS);

    MUTEX_TRY_LOCK(lock, HttpSMList[bucket].mutex, mutex->thread_holding);
    // the client_vc`s timeout events can be triggered, so we should not
    // reschedule the http_sm when the lock is not acquired.
    // FIXME: the sm_list may miss some http_sms when the lock contention
    if (lock.is_locked())
      HttpSMList[bucket].sm_list.push(this);
  }

  t_state.api_next_action = HttpTransact::SM_ACTION_API_SM_START;
  do_api_callout();
  return EVENT_DONE;
}

int
HttpSM::state_remove_from_list(int event, void * /* data ATS_UNUSED */)
{
  // The config parameters are guaranteed not change
  //   across the life of a transaction so it safe to
  //   check the config here and use it detrmine
  //   whether we need to strip ourselves off of the
  //   state page list
  if (t_state.http_config_param->enable_http_info) {
    STATE_ENTER(&HttpSM::state_remove_from_list, event);
    ink_assert(event == EVENT_NONE || event == EVENT_INTERVAL);

    int bucket = ((unsigned int)sm_id % HTTP_LIST_BUCKETS);

    MUTEX_TRY_LOCK(lock, HttpSMList[bucket].mutex, mutex->thread_holding);
    if (!lock.is_locked()) {
      HTTP_SM_SET_DEFAULT_HANDLER(&HttpSM::state_remove_from_list);
      mutex->thread_holding->schedule_in(this, HTTP_LIST_RETRY);
      return EVENT_DONE;
    }

    HttpSMList[bucket].sm_list.remove(this);
  }

  return this->kill_this_async_hook(EVENT_NONE, NULL);
}

int
HttpSM::kill_this_async_hook(int /* event ATS_UNUSED */, void * /* data ATS_UNUSED */)
{
  // In the base HttpSM, we don't have anything to
  //   do here.  subclasses can override this function
  //   to do their own asynchronous cleanup
  // So We're now ready to finish off the state machine
  terminate_sm = true;
  kill_this_async_done = true;

  return EVENT_DONE;
}


void
HttpSM::start_sub_sm()
{
  tunnel.init(this, mutex);
  cache_sm.init(this, mutex);
  transform_cache_sm.init(this, mutex);
}

void
HttpSM::attach_client_session(HttpClientSession *client_vc, IOBufferReader *buffer_reader)
{
  milestones[TS_MILESTONE_UA_BEGIN] = Thread::get_hrtime();
  ink_assert(client_vc != NULL);

  ua_session = client_vc;

  // Collect log & stats information
  client_tcp_reused = (1 < ua_session->get_transact_count()) ? true : false;
  SSLNetVConnection *ssl_vc = dynamic_cast<SSLNetVConnection *>(ua_session->get_netvc());
  if (ssl_vc != NULL) {
    client_connection_is_ssl = true;
    client_ssl_reused = ssl_vc->getSSLSessionCacheHit();
  }

  ink_release_assert(ua_session->get_half_close_flag() == false);
  mutex = client_vc->mutex;
  if (ua_session->debug())
    debug_on = true;

  start_sub_sm();

  // Allocate a user agent entry in the state machine's
  //   vc table
  ua_entry = vc_table.new_entry();
  ua_entry->vc = client_vc;
  ua_entry->vc_type = HTTP_UA_VC;

  NetVConnection *netvc = client_vc->get_netvc();

  ats_ip_copy(&t_state.client_info.src_addr, netvc->get_remote_addr());
  ats_ip_copy(&t_state.client_info.dst_addr, netvc->get_local_addr());
  t_state.client_info.dst_addr.port() = netvc->get_local_port();
  t_state.client_info.is_transparent = netvc->get_is_transparent();
  t_state.backdoor_request = !client_vc->hooks_enabled();
  t_state.client_info.port_attribute = static_cast<HttpProxyPort::TransportType>(netvc->attributes);

  HTTP_INCREMENT_DYN_STAT(http_current_client_transactions_stat);

  // Record api hook set state
  hooks_set = client_vc->has_hooks();

  // Setup for parsing the header
  ua_buffer_reader = buffer_reader;
  ua_entry->vc_handler = &HttpSM::state_read_client_request_header;
  t_state.hdr_info.client_request.destroy();
  t_state.hdr_info.client_request.create(HTTP_TYPE_REQUEST);
  http_parser_init(&http_parser);

  // Prepare raw reader which will live until we are sure this is HTTP indeed
  if (is_transparent_passthrough_allowed()) {
    ua_raw_buffer_reader = buffer_reader->clone();
  }

  // We first need to run the transaction start hook.  Since
  //  this hook maybe asynchronous, we need to disable IO on
  //  client but set the continuation to be the state machine
  //  so if we get an timeout events the sm handles them
  ua_entry->read_vio = client_vc->do_io_read(this, 0, buffer_reader->mbuf);

  /////////////////////////
  // set up timeouts     //
  /////////////////////////
  client_vc->get_netvc()->set_inactivity_timeout(HRTIME_SECONDS(HttpConfig::m_master.accept_no_activity_timeout));
  client_vc->get_netvc()->set_active_timeout(HRTIME_SECONDS(HttpConfig::m_master.transaction_active_timeout_in));

  ++reentrancy_count;
  // Add our state sm to the sm list
  state_add_to_list(EVENT_NONE, NULL);
  // This is another external entry point and it is possible for the state machine to get terminated
  // while down the call chain from @c state_add_to_list. So we need to use the reentrancy_count to
  // prevent cleanup there and do it here as we return to the external caller.
  if (terminate_sm == true && reentrancy_count == 1) {
    kill_this();
  } else {
    --reentrancy_count;
    ink_assert(reentrancy_count >= 0);
  }
}


void
HttpSM::setup_client_read_request_header()
{
  ink_assert(ua_entry->vc_handler == &HttpSM::state_read_client_request_header);

  ua_entry->read_vio = ua_session->do_io_read(this, INT64_MAX, ua_buffer_reader->mbuf);
  // The header may already be in the buffer if this
  //  a request from a keep-alive connection
  handleEvent(VC_EVENT_READ_READY, ua_entry->read_vio);
}

void
HttpSM::setup_blind_tunnel_port()
{
  // We gotten a connect on a port for blind tunneling so
  //  call transact figure out where it is going
  call_transact_and_set_next_state(HttpTransact::HandleBlindTunnel);
}

int
HttpSM::state_read_client_request_header(int event, void *data)
{
  STATE_ENTER(&HttpSM::state_read_client_request_header, event);

  ink_assert(ua_entry->read_vio == (VIO *)data);
  ink_assert(server_entry == NULL);
  ink_assert(server_session == NULL);

  int bytes_used = 0;
  ink_assert(ua_entry->eos == false);

  // check to see if there was an EOS received on the SSL connection
  SSLNetVConnection *ssl_vc = dynamic_cast<SSLNetVConnection *>(ua_session->get_netvc());
  if (ssl_vc && ssl_vc->isEosRcvd()) {
    DebugSM("http", "EOS for ssl vc %p at read_first_btye state", ua_session->get_netvc());
    event = VC_EVENT_EOS;
  }
  switch (event) {
  case VC_EVENT_READ_READY:
  case VC_EVENT_READ_COMPLETE:
    // More data to parse
    break;

  case VC_EVENT_EOS:
    ua_entry->eos = true;
    if ((client_request_hdr_bytes > 0) && is_transparent_passthrough_allowed() && (ua_raw_buffer_reader != NULL)) {
      break;
    }
  // Fall through
  case VC_EVENT_ERROR:
  case VC_EVENT_INACTIVITY_TIMEOUT:
  case VC_EVENT_ACTIVE_TIMEOUT:
    // The user agent is hosed.  Close it &
    //   bail on the state machine
    vc_table.cleanup_entry(ua_entry);
    ua_entry = NULL;
    t_state.client_info.abort = HttpTransact::ABORTED;
    terminate_sm = true;
    return 0;
  }

  // Reset the inactivity timeout if this is the first
  //   time we've been called.  The timeout had been set to
  //   the accept timeout by the HttpClientSession
  //
  if ((ua_buffer_reader->read_avail() > 0) && (client_request_hdr_bytes == 0)) {
    milestones[TS_MILESTONE_UA_FIRST_READ] = Thread::get_hrtime();
    ua_session->get_netvc()->set_inactivity_timeout(HRTIME_SECONDS(t_state.txn_conf->transaction_no_activity_timeout_in));
  }
  /////////////////////
  // tokenize header //
  /////////////////////

  MIMEParseResult state = t_state.hdr_info.client_request.parse_req(&http_parser, ua_buffer_reader, &bytes_used, ua_entry->eos);

  client_request_hdr_bytes += bytes_used;

  // Check to see if we are over the hdr size limit
  if (client_request_hdr_bytes > t_state.txn_conf->request_hdr_max_size) {
    DebugSM("http", "client header bytes were over max header size; treating as a bad request");
    state = PARSE_ERROR;
  }

  // We need to handle EOS as well as READ_READY because the client
  // may have sent all of the data already followed by a fIN and that
  // should be OK.
  if (is_transparent_passthrough_allowed() && ua_raw_buffer_reader != NULL) {
    bool do_blind_tunnel = false;
    // If we had a parse error and we're done reading data
    // blind tunnel
    if ((event == VC_EVENT_READ_READY || event == VC_EVENT_EOS) && state == PARSE_ERROR) {
      do_blind_tunnel = true;

      // If we had a GET request that has data after the
      // get request, do blind tunnel
    } else if (state == PARSE_DONE && t_state.hdr_info.client_request.method_get_wksidx() == HTTP_WKSIDX_GET &&
               ua_raw_buffer_reader->read_avail() > 0 && !t_state.hdr_info.client_request.is_keep_alive_set()) {
      do_blind_tunnel = true;
    }
    if (do_blind_tunnel) {
      DebugSM("http", "[%" PRId64 "] first request on connection failed parsing, switching to passthrough.", sm_id);

      t_state.transparent_passthrough = true;
      http_parser_clear(&http_parser);

      // Turn off read eventing until we get the
      // blind tunnel infrastructure set up
      ua_session->get_netvc()->do_io_read(this, 0, NULL);

      /* establish blind tunnel */
      setup_blind_tunnel_port();

      // Setting half close means we will send the FIN when we've written all of the data.
      if (event == VC_EVENT_EOS) {
        this->set_ua_half_close_flag();
        t_state.client_info.keep_alive = HTTP_NO_KEEPALIVE;
      }
      return 0;
    }
  }

  // Check to see if we are done parsing the header
  if (state != PARSE_CONT || ua_entry->eos || (state == PARSE_CONT && event == VC_EVENT_READ_COMPLETE)) {
    if (ua_raw_buffer_reader != NULL) {
      ua_raw_buffer_reader->dealloc();
      ua_raw_buffer_reader = NULL;
    }
    http_parser_clear(&http_parser);
    ua_entry->vc_handler = &HttpSM::state_watch_for_client_abort;
    milestones[TS_MILESTONE_UA_READ_HEADER_DONE] = Thread::get_hrtime();
  }

  switch (state) {
  case PARSE_ERROR:
    DebugSM("http", "[%" PRId64 "] error parsing client request header", sm_id);

    // Disable further I/O on the client
    ua_entry->read_vio->nbytes = ua_entry->read_vio->ndone;

    call_transact_and_set_next_state(HttpTransact::BadRequest);
    break;

  case PARSE_CONT:
    if (ua_entry->eos) {
      DebugSM("http_seq", "[%" PRId64 "] EOS before client request parsing finished", sm_id);
      set_ua_abort(HttpTransact::ABORTED, event);

      // Disable further I/O on the client
      ua_entry->read_vio->nbytes = ua_entry->read_vio->ndone;

      call_transact_and_set_next_state(HttpTransact::BadRequest);
      break;
    } else if (event == VC_EVENT_READ_COMPLETE) {
      DebugSM("http_parse", "[%" PRId64 "] VC_EVENT_READ_COMPLETE and PARSE CONT state", sm_id);
      break;
    } else {
      if (is_transparent_passthrough_allowed() && ua_raw_buffer_reader != NULL &&
          ua_raw_buffer_reader->get_current_block()->write_avail() <= 0) {
        // Disable passthrough regardless of eventual parsing failure or success -- otherwise
        // we either have to consume some data or risk blocking the writer.
        ua_raw_buffer_reader->dealloc();
        ua_raw_buffer_reader = NULL;
      }
      ua_entry->read_vio->reenable();
      return VC_EVENT_CONT;
    }
  case PARSE_DONE:
    DebugSM("http", "[%" PRId64 "] done parsing client request header", sm_id);

    if (ua_session->m_active == false) {
      ua_session->m_active = true;
      HTTP_INCREMENT_DYN_STAT(http_current_active_client_connections_stat);
    }

    if (t_state.hdr_info.client_request.version_get() == HTTPVersion(1, 1) &&
        (t_state.hdr_info.client_request.method_get_wksidx() == HTTP_WKSIDX_POST ||
         t_state.hdr_info.client_request.method_get_wksidx() == HTTP_WKSIDX_PUT) &&
        t_state.http_config_param->send_100_continue_response) {
      int len = 0;
      const char *expect = t_state.hdr_info.client_request.value_get(MIME_FIELD_EXPECT, MIME_LEN_EXPECT, &len);
      // When receive an "Expect: 100-continue" request from client, ATS sends a "100 Continue" response to client
      // imediately, before receive the real response from original server.
      if ((len == HTTP_LEN_100_CONTINUE) && (strncasecmp(expect, HTTP_VALUE_100_CONTINUE, HTTP_LEN_100_CONTINUE) == 0)) {
        int64_t alloc_index = buffer_size_to_index(len_100_continue_response);
        if (ua_entry->write_buffer) {
          free_MIOBuffer(ua_entry->write_buffer);
          ua_entry->write_buffer = NULL;
        }
        ua_entry->write_buffer = new_MIOBuffer(alloc_index);
        IOBufferReader *buf_start = ua_entry->write_buffer->alloc_reader();

        DebugSM("http_seq", "send 100 Continue response to client");
        int64_t nbytes = ua_entry->write_buffer->write(str_100_continue_response, len_100_continue_response);
        ua_session->do_io_write(ua_session->get_netvc(), nbytes, buf_start);
      }
    }

    if (t_state.hdr_info.client_request.method_get_wksidx() == HTTP_WKSIDX_TRACE ||
        (t_state.hdr_info.request_content_length == 0 && t_state.client_info.transfer_encoding != HttpTransact::CHUNKED_ENCODING)) {
      // Enable further IO to watch for client aborts
      ua_entry->read_vio->reenable();
    } else {
      // Disable further I/O on the client since there could
      //  be body that we are tunneling POST/PUT/CONNECT or
      //  extension methods and we can't issue another
      //  another IO later for the body with a different buffer
      ua_entry->read_vio->nbytes = ua_entry->read_vio->ndone;
    }
    // YTS Team, yamsat Plugin
    // Setting enable_redirection according to HttpConfig master
    if ((HttpConfig::m_master.number_of_redirections > 0) ||
        (t_state.method == HTTP_WKSIDX_POST && HttpConfig::m_master.post_copy_size))
      enable_redirection = HttpConfig::m_master.redirection_enabled;

    call_transact_and_set_next_state(HttpTransact::ModifyRequest);

    break;
  default:
    ink_assert(!"not reached");
  }

  return 0;
}

#ifdef PROXY_DRAIN
int
HttpSM::state_drain_client_request_body(int event, void *data)
{
  STATE_ENTER(&HttpSM::state_drain_client_request_body, event);

  ink_assert(ua_entry->read_vio == (VIO *)data);
  ink_assert(ua_entry->vc == ua_session);

  switch (event) {
  case VC_EVENT_EOS:
  case VC_EVENT_ERROR:
  case VC_EVENT_ACTIVE_TIMEOUT:
  case VC_EVENT_INACTIVITY_TIMEOUT: {
    // Nothing we can do
    terminate_sm = true;
    break;
  }
  case VC_EVENT_READ_READY: {
    int64_t avail = ua_buffer_reader->read_avail();
    int64_t left = t_state.hdr_info.request_content_length - client_request_body_bytes;

    // Since we are only reading what's needed to complete
    //   the post, there must be something left to do
    ink_assert(avail < left);

    client_request_body_bytes += avail;
    ua_buffer_reader->consume(avail);
    ua_entry->read_vio->reenable_re();
    break;
  }
  case VC_EVENT_READ_COMPLETE: {
    // We've finished draing the POST body
    int64_t avail = ua_buffer_reader->read_avail();

    ua_buffer_reader->consume(avail);
    client_request_body_bytes += avail;
    ink_assert(client_request_body_bytes == t_state.hdr_info.request_content_length);

    ua_buffer_reader->mbuf->size_index = HTTP_HEADER_BUFFER_SIZE_INDEX;
    ua_entry->vc_handler = &HttpSM::state_watch_for_client_abort;
    ua_entry->read_vio = ua_entry->vc->do_io_read(this, INT64_MAX, ua_buffer_reader->mbuf);
    call_transact_and_set_next_state(NULL);
    break;
  }
  default:
    ink_release_assert(0);
  }

  return EVENT_DONE;
}
#endif /* PROXY_DRAIN */


int
HttpSM::state_watch_for_client_abort(int event, void *data)
{
  STATE_ENTER(&HttpSM::state_watch_for_client_abort, event);

  ink_assert(ua_entry->read_vio == (VIO *)data);
  ink_assert(ua_entry->vc == ua_session);

  switch (event) {
  /* EOS means that the client has initiated the connection shut down.
   * Only half close the client connection so ATS can read additional
   * data that may still be sent from the server and send it to the
   * client.
   */
  case VC_EVENT_EOS:
    static_cast<HttpClientSession *>(ua_entry->vc)->get_netvc()->do_io_shutdown(IO_SHUTDOWN_READ);
    break;
  case VC_EVENT_ERROR:
  case VC_EVENT_ACTIVE_TIMEOUT:
  case VC_EVENT_INACTIVITY_TIMEOUT: {
    if (tunnel.is_tunnel_active()) {
      // Check to see if the user agent is part of the tunnel.
      //  If so forward the event to the tunnel.  Otherwise,
      //  kill the tunnel and fallthrough to the case
      //  where the tunnel is not active
      HttpTunnelConsumer *c = tunnel.get_consumer(ua_session);
      if (c && c->alive) {
        DebugSM("http", "[%" PRId64 "] [watch_for_client_abort] "
                        "forwarding event %s to tunnel",
                sm_id, HttpDebugNames::get_event_name(event));
        tunnel.handleEvent(event, c->write_vio);
        return 0;
      } else {
        tunnel.kill_tunnel();
      }
    }
    // Disable further I/O on the client
    if (ua_entry->read_vio) {
      ua_entry->read_vio->nbytes = ua_entry->read_vio->ndone;
    }
    mark_server_down_on_client_abort();
    milestones[TS_MILESTONE_UA_CLOSE] = Thread::get_hrtime();
    set_ua_abort(HttpTransact::ABORTED, event);
    terminate_sm = true;
    break;
  }
  case VC_EVENT_READ_COMPLETE:
  // XXX Work around for TS-1233.
  case VC_EVENT_READ_READY:
    //  Ignore.  Could be a pipelined request.  We'll get to  it
    //    when we finish the current transaction
    break;
  default:
    ink_release_assert(0);
    break;
  }

  return 0;
}

void
HttpSM::setup_push_read_response_header()
{
  ink_assert(server_session == NULL);
  ink_assert(server_entry == NULL);
  ink_assert(ua_session != NULL);
  ink_assert(t_state.method == HTTP_WKSIDX_PUSH);

  // Set the handler to read the pushed response hdr
  ua_entry->vc_handler = &HttpSM::state_read_push_response_header;

  // We record both the total payload size as
  //  client_request_body_bytes and the bytes for the individual
  //  pushed hdr and body components
  pushed_response_hdr_bytes = 0;
  client_request_body_bytes = 0;

  // Note: we must use destroy() here since clear()
  //  does not free the memory from the header
  t_state.hdr_info.server_response.destroy();
  t_state.hdr_info.server_response.create(HTTP_TYPE_RESPONSE);
  http_parser_clear(&http_parser);

  // We already done the READ when we read the client
  //  request header
  ink_assert(ua_entry->read_vio);

  // If there is anything in the buffer call the parsing routines
  //  since if the response is finished, we won't get any
  //  additional callbacks
  int resp_hdr_state = VC_EVENT_CONT;
  if (ua_buffer_reader->read_avail() > 0) {
    if (ua_entry->eos) {
      resp_hdr_state = state_read_push_response_header(VC_EVENT_EOS, ua_entry->read_vio);
    } else {
      resp_hdr_state = state_read_push_response_header(VC_EVENT_READ_READY, ua_entry->read_vio);
    }
  }
  // It is possible that the entire PUSHed response header was already
  //  in the buffer.  In this case we don't want to fire off any more
  //  IO since we are going to switch buffers when we go to tunnel to
  //  the cache
  if (resp_hdr_state == VC_EVENT_CONT) {
    ink_assert(ua_entry->eos == false);
    ua_entry->read_vio = ua_session->do_io_read(this, INT64_MAX, ua_buffer_reader->mbuf);
  }
}

int
HttpSM::state_read_push_response_header(int event, void *data)
{
  STATE_ENTER(&HttpSM::state_read_push_response_header, event);
  ink_assert(ua_entry->read_vio == (VIO *)data);
  ink_assert(t_state.current.server == NULL);

  int64_t data_size = 0;
  int64_t bytes_used = 0;

  // Not used here.
  // bool parse_error = false;
  // VIO* vio = (VIO*) data;

  switch (event) {
  case VC_EVENT_EOS:
    ua_entry->eos = true;
  // Fall through

  case VC_EVENT_READ_READY:
  case VC_EVENT_READ_COMPLETE:
    // More data to parse
    break;

  case VC_EVENT_ERROR:
  case VC_EVENT_INACTIVITY_TIMEOUT:
  case VC_EVENT_ACTIVE_TIMEOUT:
    // The user agent is hosed.  Send an error
    t_state.client_info.abort = HttpTransact::ABORTED;
    call_transact_and_set_next_state(HttpTransact::HandleBadPushRespHdr);
    return 0;
  }

  int state = PARSE_CONT;
  while (ua_buffer_reader->read_avail() && state == PARSE_CONT) {
    const char *start = ua_buffer_reader->start();
    const char *tmp = start;
    data_size = ua_buffer_reader->block_read_avail();
    ink_assert(data_size >= 0);

    /////////////////////
    // tokenize header //
    /////////////////////
    state =
      t_state.hdr_info.server_response.parse_resp(&http_parser, &tmp, tmp + data_size, false // Only call w/ eof when data exhausted
                                                  );

    bytes_used = tmp - start;

    ink_release_assert(bytes_used <= data_size);
    ua_buffer_reader->consume(bytes_used);
    pushed_response_hdr_bytes += bytes_used;
    client_request_body_bytes += bytes_used;
  }

  // We are out of data.  If we've received an EOS we need to
  //  call the parser with (eof == true) so it can determine
  //  whether to use the response as is or declare a parse error
  if (ua_entry->eos) {
    const char *end = ua_buffer_reader->start();
    state = t_state.hdr_info.server_response.parse_resp(&http_parser, &end, end, true // We are out of data after server eos
                                                        );
    ink_release_assert(state == PARSE_DONE || state == PARSE_ERROR);
  }
  // Don't allow 0.9 (unparsable headers) since TS doesn't
  //   cache 0.9 responses
  if (state == PARSE_DONE && t_state.hdr_info.server_response.version_get() == HTTPVersion(0, 9)) {
    state = PARSE_ERROR;
  }

  if (state != PARSE_CONT) {
    // Disable further IO
    ua_entry->read_vio->nbytes = ua_entry->read_vio->ndone;
    http_parser_clear(&http_parser);
    milestones[TS_MILESTONE_SERVER_READ_HEADER_DONE] = Thread::get_hrtime();
  }

  switch (state) {
  case PARSE_ERROR:
    DebugSM("http", "[%" PRId64 "] error parsing push response header", sm_id);
    call_transact_and_set_next_state(HttpTransact::HandleBadPushRespHdr);
    break;

  case PARSE_CONT:
    ua_entry->read_vio->reenable();
    return VC_EVENT_CONT;

  case PARSE_DONE:
    DebugSM("http", "[%" PRId64 "] done parsing push response header", sm_id);
    call_transact_and_set_next_state(HttpTransact::HandlePushResponseHdr);
    break;
  default:
    ink_assert(!"not reached");
  }

  return VC_EVENT_DONE;
}

//////////////////////////////////////////////////////////////////////////////
//
//  HttpSM::state_http_server_open()
//
//////////////////////////////////////////////////////////////////////////////
int
HttpSM::state_raw_http_server_open(int event, void *data)
{
  STATE_ENTER(&HttpSM::state_raw_http_server_open, event);
  ink_assert(server_entry == NULL);
  milestones[TS_MILESTONE_SERVER_CONNECT_END] = Thread::get_hrtime();
  NetVConnection *netvc = NULL;

  pending_action = NULL;
  switch (event) {
  case NET_EVENT_OPEN:

    if (t_state.pCongestionEntry != NULL) {
      t_state.pCongestionEntry->connection_opened();
      t_state.congestion_connection_opened = 1;
    }
    // Record the VC in our table
    server_entry = vc_table.new_entry();
    server_entry->vc = netvc = (NetVConnection *)data;
    server_entry->vc_type = HTTP_RAW_SERVER_VC;
    t_state.current.state = HttpTransact::CONNECTION_ALIVE;

    netvc->set_inactivity_timeout(HRTIME_SECONDS(t_state.txn_conf->transaction_no_activity_timeout_out));
    netvc->set_active_timeout(HRTIME_SECONDS(t_state.txn_conf->transaction_active_timeout_out));
    break;

  case VC_EVENT_ERROR:
  case NET_EVENT_OPEN_FAILED:
    if (t_state.pCongestionEntry != NULL) {
      t_state.current.state = HttpTransact::CONNECTION_ERROR;
      call_transact_and_set_next_state(HttpTransact::HandleResponse);
      return 0;
    } else {
      t_state.current.state = HttpTransact::OPEN_RAW_ERROR;
      // use this value just to get around other values
      t_state.hdr_info.response_error = HttpTransact::STATUS_CODE_SERVER_ERROR;
    }
    break;
  case CONGESTION_EVENT_CONGESTED_ON_F:
    t_state.current.state = HttpTransact::CONGEST_CONTROL_CONGESTED_ON_F;
    break;
  case CONGESTION_EVENT_CONGESTED_ON_M:
    t_state.current.state = HttpTransact::CONGEST_CONTROL_CONGESTED_ON_M;
    break;

  case EVENT_INTERVAL:
    Error("[HttpSM::state_raw_http_server_open] event: EVENT_INTERVAL state: %d server_entry: %p", t_state.current.state,
          server_entry);
    return 0;

  default:
    ink_release_assert(0);
    break;
  }

  call_transact_and_set_next_state(HttpTransact::OriginServerRawOpen);
  return 0;
}


// int HttpSM::state_request_wait_for_transform_read(int event, void* data)
//
//   We've done a successful transform open and issued a do_io_write
//    to the transform.  We are now ready for the transform  to tell
//    us it is now ready to be read from and it done modifying the
//    server request header
//
int
HttpSM::state_request_wait_for_transform_read(int event, void *data)
{
  STATE_ENTER(&HttpSM::state_request_wait_for_transform_read, event);
  int64_t size = *((int64_t *)data);

  switch (event) {
  case TRANSFORM_READ_READY:
    if (size != INT64_MAX && size >= 0) {
      // We got a content length so update our internal
      //   data as well as fix up the request header
      t_state.hdr_info.transform_request_cl = size;
      t_state.hdr_info.server_request.value_set_int64(MIME_FIELD_CONTENT_LENGTH, MIME_LEN_CONTENT_LENGTH, size);
      setup_server_send_request_api();
      break;
    } else {
      // No content length from the post.  This is a no go
      //  since http spec requires content length when
      //  sending a request message body.  Change the event
      //  to an error and fall through
      event = VC_EVENT_ERROR;
      Log::error("Request transformation failed to set content length");
    }
  // FALLTHROUGH
  default:
    state_common_wait_for_transform_read(&post_transform_info, &HttpSM::tunnel_handler_post, event, data);
    break;
  }

  return 0;
}


// int HttpSM::state_response_wait_for_transform_read(int event, void* data)
//
//   We've done a successful transform open and issued a do_io_write
//    to the transform.  We are now ready for the transform  to tell
//    us it is now ready to be read from and it done modifying the
//    user agent response header
//
int
HttpSM::state_response_wait_for_transform_read(int event, void *data)
{
  STATE_ENTER(&HttpSM::state_response_wait_for_transform_read, event);
  int64_t size = *((int64_t *)data);

  switch (event) {
  case TRANSFORM_READ_READY:
    if (size != INT64_MAX && size >= 0) {
      // We got a content length so update our internal state
      t_state.hdr_info.transform_response_cl = size;
      t_state.hdr_info.transform_response.value_set_int64(MIME_FIELD_CONTENT_LENGTH, MIME_LEN_CONTENT_LENGTH, size);
    } else {
      t_state.hdr_info.transform_response_cl = HTTP_UNDEFINED_CL;
    }
    call_transact_and_set_next_state(HttpTransact::handle_transform_ready);
    break;
  default:
    state_common_wait_for_transform_read(&transform_info, &HttpSM::tunnel_handler, event, data);
    break;
  }

  return 0;
}


// int HttpSM::state_common_wait_for_transform_read(...)
//
//   This function handles the overlapping cases between request and response
//     transforms which prevents code duplication
//
int
HttpSM::state_common_wait_for_transform_read(HttpTransformInfo *t_info, HttpSMHandler tunnel_handler, int event, void *data)
{
  STATE_ENTER(&HttpSM::state_common_wait_for_transform_read, event);
  HttpTunnelConsumer *c = 0;

  switch (event) {
  case HTTP_TUNNEL_EVENT_DONE:
    // There are three reasons why the the tunnel could signal completed
    //   1) there was error from the transform write
    //   2) there was an error from the data source
    //   3) the transform write completed before it sent
    //      TRANSFORM_READ_READY which is legal and in which
    //      case we should just wait for the transform read ready
    c = tunnel.get_consumer(t_info->vc);
    ink_assert(c != NULL);
    ink_assert(c->vc == t_info->entry->vc);

    if (c->handler_state == HTTP_SM_TRANSFORM_FAIL) {
      // Case 1 we failed to complete the write to the
      //  transform fall through to vc event error case
      ink_assert(c->write_success == false);
    } else if (c->producer->read_success == false) {
      // Case 2 - error from data source
      if (c->producer->vc_type == HT_HTTP_CLIENT) {
        // Our source is the client.  POST can't
        //   be truncated so forward to the tunnel
        //   handler to clean this mess up
        ink_assert(t_info == &post_transform_info);
        return (this->*tunnel_handler)(event, data);
      } else {
        // On the response side, we just forward as much
        //   as we can of truncated documents so
        //   just don't cache the result
        ink_assert(t_info == &transform_info);
        t_state.api_info.cache_transformed = false;
        return 0;
      }
    } else {
      // Case 3 - wait for transform read ready
      return 0;
    }
  // FALLTHROUGH
  case VC_EVENT_ERROR:
    // Transform VC sends NULL on error conditions
    if (!c) {
      c = tunnel.get_consumer(t_info->vc);
      ink_assert(c != NULL);
    }
    vc_table.cleanup_entry(t_info->entry);
    t_info->entry = NULL;
    // In Case 1: error due to transform write,
    // we need to keep the original t_info->vc for transform_cleanup()
    // to skip do_io_close(); otherwise, set it to NULL.
    if (c->handler_state != HTTP_SM_TRANSFORM_FAIL) {
      t_info->vc = NULL;
    }
    tunnel.kill_tunnel();
    call_transact_and_set_next_state(HttpTransact::HandleApiErrorJump);
    break;
  default:
    ink_release_assert(0);
  }

  return 0;
}

// int HttpSM::state_api_callback(int event, void *data)

//   InkAPI.cc calls us directly here to avoid problems
//    with setting and changing the default_handler
//    function.  As such, this is an entry point
//    and needs to handle the reentrancy counter and
//    deallocation the state machine if necessary
//
int
HttpSM::state_api_callback(int event, void *data)
{
  ink_release_assert(magic == HTTP_SM_MAGIC_ALIVE);

  ink_assert(reentrancy_count >= 0);
  reentrancy_count++;

  milestone_update_api_time(milestones, api_timer);

  STATE_ENTER(&HttpSM::state_api_callback, event);

  state_api_callout(event, data);

  // The sub-handler signals when it is time for the state
  //  machine to exit.  We can only exit if we are not reentrantly
  //  called otherwise when the our call unwinds, we will be
  //  running on a dead state machine
  //
  // Because of the need for an api shutdown hook, kill_this()
  //  is also reentrant.  As such, we don't want to decrement
  //  the reentrancy count until after we run kill_this()
  //
  if (terminate_sm == true && reentrancy_count == 1) {
    kill_this();
  } else {
    reentrancy_count--;
    ink_assert(reentrancy_count >= 0);
  }

  return VC_EVENT_CONT;
}

int
HttpSM::state_api_callout(int event, void *data)
{
  // enum and variable for figuring out what the next action is after
  //   after we've finished the api state
  enum AfterApiReturn_t {
    API_RETURN_UNKNOWN = 0,
    API_RETURN_CONTINUE,
    API_RETURN_DEFERED_CLOSE,
    API_RETURN_DEFERED_SERVER_ERROR,
    API_RETURN_ERROR_JUMP,
    API_RETURN_SHUTDOWN,
    API_RETURN_INVALIDATE_ERROR
  };
  AfterApiReturn_t api_next = API_RETURN_UNKNOWN;

  if (event != EVENT_NONE) {
    STATE_ENTER(&HttpSM::state_api_callout, event);
  }

  switch (event) {
  case EVENT_INTERVAL:
    ink_assert(pending_action == data);
    pending_action = NULL;
    milestone_update_api_time(milestones, api_timer);
  // FALLTHROUGH
  case EVENT_NONE:
  case HTTP_API_CONTINUE:
    if ((cur_hook_id >= 0) && (cur_hook_id < TS_HTTP_LAST_HOOK)) {
      if (!cur_hook) {
        if (cur_hooks == 0) {
          cur_hook = http_global_hooks->get(cur_hook_id);
          cur_hooks++;
        }
      }
      // even if ua_session is NULL, cur_hooks must
      // be incremented otherwise cur_hooks is not set to 2 and
      // transaction hooks (stored in api_hooks object) are not called.
      if (!cur_hook) {
        if (cur_hooks == 1) {
          if (ua_session) {
            cur_hook = ua_session->ssn_hook_get(cur_hook_id);
          }
          cur_hooks++;
        }
      }
      if (!cur_hook) {
        if (cur_hooks == 2) {
          cur_hook = api_hooks.get(cur_hook_id);
          cur_hooks++;
        }
      }
      if (cur_hook) {
        if (callout_state == HTTP_API_NO_CALLOUT) {
          callout_state = HTTP_API_IN_CALLOUT;
        }

        /* The MUTEX_TRY_LOCK macro was changed so
           that it can't handle NULL mutex'es.  The plugins
           can use null mutexes so we have to do this manually.
           We need to take a smart pointer to the mutex since
           the plugin could release it's mutex while we're on
           the callout
         */
        bool plugin_lock;
        Ptr<ProxyMutex> plugin_mutex;
        if (cur_hook->m_cont->mutex) {
          plugin_mutex = cur_hook->m_cont->mutex;
          plugin_lock = MUTEX_TAKE_TRY_LOCK(cur_hook->m_cont->mutex, mutex->thread_holding);

          if (!plugin_lock) {
            api_timer = -Thread::get_hrtime();
            HTTP_SM_SET_DEFAULT_HANDLER(&HttpSM::state_api_callout);
            ink_assert(pending_action == NULL);
            pending_action = mutex->thread_holding->schedule_in(this, HRTIME_MSECONDS(10));
            return 0;
          }
        } else {
          plugin_lock = false;
        }

        DebugSM("http", "[%" PRId64 "] calling plugin on hook %s at hook %p", sm_id, HttpDebugNames::get_api_hook_name(cur_hook_id),
                cur_hook);

        APIHook *hook = cur_hook;
        cur_hook = cur_hook->next();

        api_timer = Thread::get_hrtime();
        hook->invoke(TS_EVENT_HTTP_READ_REQUEST_HDR + cur_hook_id, this);
        if (api_timer > 0) {
          milestone_update_api_time(milestones, api_timer);
          api_timer = -Thread::get_hrtime(); // set in order to track non-active callout duration
          // which means that if we get back from the invoke with api_timer < 0 we're already
          // tracking a non-complete callout from a chain so just let it ride. It will get cleaned
          // up in state_api_callback.
        }

        if (plugin_lock) {
          Mutex_unlock(plugin_mutex, mutex->thread_holding);
        }

        return 0;
      }
    }
    // Map the callout state into api_next
    switch (callout_state) {
    case HTTP_API_NO_CALLOUT:
    case HTTP_API_IN_CALLOUT:
      if (t_state.api_modifiable_cached_resp && t_state.api_update_cached_object == HttpTransact::UPDATE_CACHED_OBJECT_PREPARE) {
        t_state.api_update_cached_object = HttpTransact::UPDATE_CACHED_OBJECT_CONTINUE;
      }
      api_next = API_RETURN_CONTINUE;
      break;
    case HTTP_API_DEFERED_CLOSE:
      api_next = API_RETURN_DEFERED_CLOSE;
      break;
    case HTTP_API_DEFERED_SERVER_ERROR:
      api_next = API_RETURN_DEFERED_SERVER_ERROR;
      break;
    default:
      ink_release_assert(0);
    }
    break;

  case HTTP_API_ERROR:
    if (callout_state == HTTP_API_DEFERED_CLOSE) {
      api_next = API_RETURN_DEFERED_CLOSE;
    } else if (cur_hook_id == TS_HTTP_TXN_CLOSE_HOOK) {
      // If we are closing the state machine, we can't
      //   jump to an error state so just continue
      api_next = API_RETURN_CONTINUE;
    } else if (t_state.api_http_sm_shutdown) {
      t_state.api_http_sm_shutdown = false;
      t_state.cache_info.object_read = NULL;
      cache_sm.close_read();
      transform_cache_sm.close_read();
      release_server_session();
      terminate_sm = true;
      api_next = API_RETURN_SHUTDOWN;
      t_state.squid_codes.log_code = SQUID_LOG_TCP_DENIED;
    } else if (t_state.api_modifiable_cached_resp &&
               t_state.api_update_cached_object == HttpTransact::UPDATE_CACHED_OBJECT_PREPARE) {
      t_state.api_update_cached_object = HttpTransact::UPDATE_CACHED_OBJECT_ERROR;
      api_next = API_RETURN_INVALIDATE_ERROR;
    } else {
      api_next = API_RETURN_ERROR_JUMP;
    }
    break;

  // We may receive an event from the tunnel
  // if it took a long time to call the SEND_RESPONSE_HDR hook
  case HTTP_TUNNEL_EVENT_DONE:
    state_common_wait_for_transform_read(&transform_info, &HttpSM::tunnel_handler, event, data);
    return 0;

  default:
    ink_assert(false);
    terminate_sm = true;
    return 0;
  }

  // Now that we're completed with the api state and figured out what
  //   to do next, do it
  callout_state = HTTP_API_NO_CALLOUT;
  api_timer = 0;
  switch (api_next) {
  case API_RETURN_CONTINUE:
    if (t_state.api_next_action == HttpTransact::SM_ACTION_API_SEND_RESPONSE_HDR) {
      do_redirect();
    }
    handle_api_return();
    break;
  case API_RETURN_DEFERED_CLOSE:
    ink_assert(t_state.api_next_action == HttpTransact::SM_ACTION_API_SM_SHUTDOWN);
    do_api_callout();
    break;
  case API_RETURN_DEFERED_SERVER_ERROR:
    ink_assert(t_state.api_next_action == HttpTransact::SM_ACTION_API_SEND_REQUEST_HDR);
    ink_assert(t_state.current.state != HttpTransact::CONNECTION_ALIVE);
    call_transact_and_set_next_state(HttpTransact::HandleResponse);
    break;
  case API_RETURN_ERROR_JUMP:
    call_transact_and_set_next_state(HttpTransact::HandleApiErrorJump);
    break;
  case API_RETURN_SHUTDOWN:
    break;
  case API_RETURN_INVALIDATE_ERROR:
    do_cache_prepare_update();
    break;
  default:
  case API_RETURN_UNKNOWN:
    ink_release_assert(0);
  }

  return 0;
}

// void HttpSM::handle_api_return()
//
//   Figures out what to do after calling api callouts
//    have finished.  This messy and I would like
//    to come up with a cleaner way to handle the api
//    return.  The way we are doing things also makes a
//    mess of set_next_state()
//
void
HttpSM::handle_api_return()
{
  switch (t_state.api_next_action) {
  case HttpTransact::SM_ACTION_API_SM_START:
    if (t_state.client_info.port_attribute == HttpProxyPort::TRANSPORT_BLIND_TUNNEL) {
      setup_blind_tunnel_port();
    } else {
      setup_client_read_request_header();
    }
    return;
  case HttpTransact::SM_ACTION_API_PRE_REMAP:
  case HttpTransact::SM_ACTION_API_POST_REMAP:
  case HttpTransact::SM_ACTION_API_READ_REQUEST_HDR:
  case HttpTransact::SM_ACTION_API_OS_DNS:
  case HttpTransact::SM_ACTION_API_READ_CACHE_HDR:
  case HttpTransact::SM_ACTION_API_READ_RESPONSE_HDR:
  case HttpTransact::SM_ACTION_API_CACHE_LOOKUP_COMPLETE:
    if (t_state.api_next_action == HttpTransact::SM_ACTION_API_CACHE_LOOKUP_COMPLETE && t_state.api_cleanup_cache_read &&
        t_state.api_update_cached_object != HttpTransact::UPDATE_CACHED_OBJECT_PREPARE) {
      t_state.api_cleanup_cache_read = false;
      t_state.cache_info.object_read = NULL;
      t_state.request_sent_time = UNDEFINED_TIME;
      t_state.response_received_time = UNDEFINED_TIME;
      cache_sm.close_read();
      transform_cache_sm.close_read();
    }
    call_transact_and_set_next_state(NULL);
    return;
  case HttpTransact::SM_ACTION_API_SEND_REQUEST_HDR:
    setup_server_send_request();
    return;
  case HttpTransact::SM_ACTION_API_SEND_RESPONSE_HDR:
    // Set back the inactivity timeout
    if (ua_session) {
      ua_session->get_netvc()->set_inactivity_timeout(HRTIME_SECONDS(t_state.txn_conf->transaction_no_activity_timeout_in));
    }
    // we have further processing to do
    //  based on what t_state.next_action is
    break;
  case HttpTransact::SM_ACTION_API_SM_SHUTDOWN:
    state_remove_from_list(EVENT_NONE, NULL);
    return;
  default:
    ink_release_assert("! Not reached");
    break;
  }

  switch (t_state.next_action) {
  case HttpTransact::SM_ACTION_TRANSFORM_READ: {
    HttpTunnelProducer *p = setup_transfer_from_transform();
    perform_transform_cache_write_action();
    tunnel.tunnel_run(p);
    break;
  }
  case HttpTransact::SM_ACTION_SERVER_READ: {
    if (unlikely(t_state.did_upgrade_succeed)) {
      // We've sucessfully handled the upgrade, let's now setup
      // a blind tunnel.
      if (t_state.is_websocket) {
        HTTP_INCREMENT_DYN_STAT(http_websocket_current_active_client_connections_stat);
      }

      setup_blind_tunnel(true);
    } else {
      HttpTunnelProducer *p = setup_server_transfer();
      perform_cache_write_action();
      tunnel.tunnel_run(p);
    }
    break;
  }
  case HttpTransact::SM_ACTION_SERVE_FROM_CACHE: {
    HttpTunnelProducer *p = setup_cache_read_transfer();
    tunnel.tunnel_run(p);
    break;
  }

  case HttpTransact::SM_ACTION_INTERNAL_CACHE_WRITE: {
    if (cache_sm.cache_write_vc) {
      setup_internal_transfer(&HttpSM::tunnel_handler_cache_fill);
    } else {
      setup_internal_transfer(&HttpSM::tunnel_handler);
    }
    break;
  }

  case HttpTransact::SM_ACTION_INTERNAL_CACHE_NOOP:
  case HttpTransact::SM_ACTION_INTERNAL_CACHE_DELETE:
  case HttpTransact::SM_ACTION_INTERNAL_CACHE_UPDATE_HEADERS:
  case HttpTransact::SM_ACTION_SEND_ERROR_CACHE_NOOP: {
    setup_internal_transfer(&HttpSM::tunnel_handler);
    break;
  }

  case HttpTransact::SM_ACTION_REDIRECT_READ: {
    // Clean up from any communication with previous servers
    release_server_session();

    call_transact_and_set_next_state(HttpTransact::HandleRequest);
    break;
  }
  case HttpTransact::SM_ACTION_SSL_TUNNEL: {
    setup_blind_tunnel(true);
    break;
  }
  default: {
    ink_release_assert(!"Should not get here");
  }
  }
}

//////////////////////////////////////////////////////////////////////////////
//
//  HttpSM::state_http_server_open()
//
//////////////////////////////////////////////////////////////////////////////
int
HttpSM::state_http_server_open(int event, void *data)
{
  DebugSM("http_track", "entered inside state_http_server_open");
  STATE_ENTER(&HttpSM::state_http_server_open, event);
  // TODO decide whether to uncomment after finish testing redirect
  // ink_assert(server_entry == NULL);
  pending_action = NULL;
  milestones[TS_MILESTONE_SERVER_CONNECT_END] = Thread::get_hrtime();
  HttpServerSession *session;

  switch (event) {
  case NET_EVENT_OPEN:
    session = (TS_SERVER_SESSION_SHARING_POOL_THREAD == t_state.http_config_param->server_session_sharing_pool) ?
                THREAD_ALLOC_INIT(httpServerSessionAllocator, mutex->thread_holding) :
                httpServerSessionAllocator.alloc();
    session->sharing_pool = static_cast<TSServerSessionSharingPoolType>(t_state.http_config_param->server_session_sharing_pool);
    session->sharing_match = static_cast<TSServerSessionSharingMatchType>(t_state.txn_conf->server_session_sharing_match);
    // If origin_max_connections or origin_min_keep_alive_connections is
    // set then we are metering the max and or min number
    // of connections per host.  Set enable_origin_connection_limiting
    // to true in the server session so it will increment and decrement
    // the connection count.
    if (t_state.txn_conf->origin_max_connections > 0 || t_state.http_config_param->origin_min_keep_alive_connections > 0) {
      DebugSM("http_ss", "[%" PRId64 "] max number of connections: %" PRIu64, sm_id, t_state.txn_conf->origin_max_connections);
      session->enable_origin_connection_limiting = true;
    }
    /*UnixNetVConnection * vc = (UnixNetVConnection*)(ua_session->client_vc);
       UnixNetVConnection *server_vc = (UnixNetVConnection*)data;
       printf("client fd is :%d , server fd is %d\n",vc->con.fd,
       server_vc->con.fd); */
    ats_ip_copy(&session->server_ip, &t_state.current.server->dst_addr);
    session->new_connection(static_cast<NetVConnection *>(data));
    session->state = HSS_ACTIVE;

    attach_server_session(session);
    if (t_state.current.request_to == HttpTransact::PARENT_PROXY) {
      session->to_parent_proxy = true;
      HTTP_INCREMENT_DYN_STAT(http_current_parent_proxy_connections_stat);
      HTTP_INCREMENT_DYN_STAT(http_total_parent_proxy_connections_stat);

    } else {
      session->to_parent_proxy = false;
    }
    handle_http_server_open();
    return 0;
  case EVENT_INTERVAL:
    do_http_server_open();
    break;
  case VC_EVENT_ERROR:
  case NET_EVENT_OPEN_FAILED:
    t_state.current.state = HttpTransact::CONNECTION_ERROR;
    // save the errno from the connect fail for future use (passed as negative value, flip back)
    t_state.current.server->set_connect_fail(event == NET_EVENT_OPEN_FAILED ? -reinterpret_cast<intptr_t>(data) : ECONNABORTED);

    /* If we get this error, then we simply can't bind to the 4-tuple to make the connection.  There's no hope of
       retries succeeding in the near future. The best option is to just shut down the connection without further
       comment. The only known cause for this is outbound transparency combined with use client target address / source
       port, as noted in TS-1424. If the keep alives desync the current connection can be attempting to rebind the 4
       tuple simultaneously with the shut down of an existing connection. Dropping the client side will cause it to pick
       a new source port and recover from this issue.
    */
    if (EADDRNOTAVAIL == t_state.current.server->connect_result) {
      if (is_debug_tag_set("http_tproxy")) {
        ip_port_text_buffer ip_c, ip_s;
        Debug("http_tproxy", "Force close of client connect (%s->%s) due to EADDRNOTAVAIL [%" PRId64 "]",
              ats_ip_nptop(&t_state.client_info.src_addr.sa, ip_c, sizeof ip_c),
              ats_ip_nptop(&t_state.server_info.dst_addr.sa, ip_s, sizeof ip_s), sm_id);
      }
      t_state.client_info.keep_alive = HTTP_NO_KEEPALIVE; // part of the problem, clear it.
      terminate_sm = true;
    } else {
      call_transact_and_set_next_state(HttpTransact::HandleResponse);
    }
    return 0;
  case CONGESTION_EVENT_CONGESTED_ON_F:
    t_state.current.state = HttpTransact::CONGEST_CONTROL_CONGESTED_ON_F;
    call_transact_and_set_next_state(HttpTransact::HandleResponse);
    return 0;
  case CONGESTION_EVENT_CONGESTED_ON_M:
    t_state.current.state = HttpTransact::CONGEST_CONTROL_CONGESTED_ON_M;
    call_transact_and_set_next_state(HttpTransact::HandleResponse);
    return 0;

  default:
    Error("[HttpSM::state_http_server_open] Unknown event: %d", event);
    ink_release_assert(0);
    return 0;
  }

  return 0;
}


int
HttpSM::state_read_server_response_header(int event, void *data)
{
  STATE_ENTER(&HttpSM::state_read_server_response_header, event);
  ink_assert(server_entry->read_vio == (VIO *)data);
  ink_assert(t_state.current.server->state == HttpTransact::STATE_UNDEFINED);
  ink_assert(t_state.current.state == HttpTransact::STATE_UNDEFINED);

  int bytes_used = 0;
  VIO *vio = (VIO *)data;

  switch (event) {
  case VC_EVENT_EOS:
    server_entry->eos = true;

    // If no bytes were transmitted, the parser treats
    // as a good 0.9 response which is technically is
    // but it's indistinguishable from an overloaded
    // server closing the connection so don't accept
    // zero length responses
    if (vio->ndone == 0) {
      // Error handling function
      handle_server_setup_error(event, data);
      return 0;
    }
  // Fall through
  case VC_EVENT_READ_READY:
  case VC_EVENT_READ_COMPLETE:
    // More data to parse
    break;

  case VC_EVENT_ERROR:
  case VC_EVENT_INACTIVITY_TIMEOUT:
  case VC_EVENT_ACTIVE_TIMEOUT:
    // Error handling function
    handle_server_setup_error(event, data);
    return 0;
  }

  // Reset the inactivity timeout if this is the first
  //   time we've been called.  The timeout had been set to
  //   the connect timeout when we set up to read the header
  //
  if (server_response_hdr_bytes == 0) {
    milestones[TS_MILESTONE_SERVER_FIRST_READ] = Thread::get_hrtime();

    if (t_state.api_txn_no_activity_timeout_value != -1) {
      server_session->get_netvc()->set_inactivity_timeout(HRTIME_MSECONDS(t_state.api_txn_no_activity_timeout_value));
    } else {
      server_session->get_netvc()->set_inactivity_timeout(HRTIME_SECONDS(t_state.txn_conf->transaction_no_activity_timeout_out));
    }

    // For requests that contain a body, we can cancel the ua inactivity timeout.
    if (ua_session && t_state.hdr_info.request_content_length) {
      ua_session->get_netvc()->cancel_inactivity_timeout();
    }
  }
  /////////////////////
  // tokenize header //
  /////////////////////
  int state = t_state.hdr_info.server_response.parse_resp(&http_parser, server_buffer_reader, &bytes_used, server_entry->eos);

  server_response_hdr_bytes += bytes_used;

  // Don't allow 0.9 (unparsable headers) on keep-alive connections after
  //  the connection has already served a transaction as what we are likely
  //  looking at is garbage on a keep-alive channel corrupted by the origin
  //  server
  if (state == PARSE_DONE && t_state.hdr_info.server_response.version_get() == HTTPVersion(0, 9) &&
      server_session->transact_count > 1) {
    state = PARSE_ERROR;
  }
  // Check to see if we are over the hdr size limit
  if (server_response_hdr_bytes > t_state.txn_conf->response_hdr_max_size) {
    state = PARSE_ERROR;
  }

  if (state != PARSE_CONT) {
    // Disable further IO
    server_entry->read_vio->nbytes = server_entry->read_vio->ndone;
    http_parser_clear(&http_parser);
    milestones[TS_MILESTONE_SERVER_READ_HEADER_DONE] = Thread::get_hrtime();
  }

  switch (state) {
  case PARSE_ERROR: {
    // Many broken servers send really badly formed 302 redirects.
    //  Even if the parser doesn't like the redirect forward
    //  if it's got a Location header.  We check the type of the
    //  response to make sure that the parser was able to parse
    //  something  and didn't just throw up it's hands (INKqa05339)
    bool allow_error = false;
    if (t_state.hdr_info.server_response.type_get() == HTTP_TYPE_RESPONSE &&
        t_state.hdr_info.server_response.status_get() == HTTP_STATUS_MOVED_TEMPORARILY) {
      if (t_state.hdr_info.server_response.field_find(MIME_FIELD_LOCATION, MIME_LEN_LOCATION)) {
        allow_error = true;
      }
    }

    if (allow_error == false) {
      DebugSM("http_seq", "Error parsing server response header");
      t_state.current.state = HttpTransact::PARSE_ERROR;

      // If the server closed prematurely on us, use the
      //   server setup error routine since it will forward
      //   error to a POST tunnel if any
      if (event == VC_EVENT_EOS) {
        handle_server_setup_error(VC_EVENT_EOS, data);
      } else {
        call_transact_and_set_next_state(HttpTransact::HandleResponse);
      }
      break;
    }
    // FALLTHROUGH (since we are allowing the parse error)
  }
  case PARSE_DONE:
    DebugSM("http_seq", "Done parsing server response header");

    // Now that we know that we have all of the origin server
    // response headers, we can reset the client inactivity
    // timeout.  This is unlikely to cause a recurrence of
    // old bug because there will be no more retries now that
    // the connection has been established.  It is possible
    // however.  We do not need to reset the inactivity timeout
    // if the request contains a body (noted by the
    // request_content_length field) because it was never
    // cancelled.
    //

    // we now reset the client inactivity timeout only
    // when we are ready to send the response headers. In the
    // case of transform plugin, this is after the transform
    // outputs the 1st byte, which can take a long time if the
    // plugin buffers the whole response.
    // Also, if the request contains a body, we cancel the timeout
    // when we read the 1st byte of the origin server response.
    /*
       if (ua_session && !t_state.hdr_info.request_content_length) {
       ua_session->get_netvc()->set_inactivity_timeout(HRTIME_SECONDS(
       HttpConfig::m_master.accept_no_activity_timeout));
       }
     */

    t_state.current.state = HttpTransact::CONNECTION_ALIVE;
    t_state.transact_return_point = HttpTransact::HandleResponse;
    t_state.api_next_action = HttpTransact::SM_ACTION_API_READ_RESPONSE_HDR;

    // if exceeded limit deallocate postdata buffers and disable redirection
    if (enable_redirection && (redirection_tries < HttpConfig::m_master.number_of_redirections)) {
      ++redirection_tries;
    } else {
      tunnel.deallocate_redirect_postdata_buffers();
      enable_redirection = false;
    }

    do_api_callout();
    break;
  case PARSE_CONT:
    ink_assert(server_entry->eos == false);
    server_entry->read_vio->reenable();
    return VC_EVENT_CONT;

  default:
    ink_assert(!"not reached");
  }

  return 0;
}

int
HttpSM::state_send_server_request_header(int event, void *data)
{
  STATE_ENTER(&HttpSM::state_send_server_request_header, event);
  ink_assert(server_entry != NULL);
  ink_assert(server_entry->write_vio == (VIO *)data || server_entry->read_vio == (VIO *)data);

  int method;

  switch (event) {
  case VC_EVENT_WRITE_READY:
    server_entry->write_vio->reenable();
    break;

  case VC_EVENT_WRITE_COMPLETE:
    // We are done sending the request header, deallocate
    //  our buffer and then decide what to do next
    free_MIOBuffer(server_entry->write_buffer);
    server_entry->write_buffer = NULL;
    method = t_state.hdr_info.server_request.method_get_wksidx();
    if (!t_state.api_server_request_body_set && method != HTTP_WKSIDX_TRACE &&
        (t_state.hdr_info.request_content_length > 0 || t_state.client_info.transfer_encoding == HttpTransact::CHUNKED_ENCODING)) {
      if (post_transform_info.vc) {
        setup_transform_to_server_transfer();
      } else {
        do_setup_post_tunnel(HTTP_SERVER_VC);
      }
    } else {
      // It's time to start reading the response
      setup_server_read_response_header();
    }

    break;

  case VC_EVENT_READ_READY:
    // We already did the read for the response header and
    //  we got some data.  Wait for the request header
    //  send before dealing with it.  However, we need to
    //  disable further IO here since the whole response
    //  may be in the buffer and we can not switch buffers
    //  on the io core later
    ink_assert(server_entry->read_vio == (VIO *)data);
    // setting nbytes to ndone would disable reads and remove it from the read queue.
    // We can't do this in the epoll paradigm because we may be missing epoll errors that would
    // prevent us from leaving this state.
    // setup_server_read_response_header will trigger READ_READY to itself if there is data in the buffer.

    // server_entry->read_vio->nbytes = server_entry->read_vio->ndone;

    break;

  case VC_EVENT_EOS:
    // EOS of stream comes from the read side.  Treat it as
    //  as error if there is nothing in the read buffer.  If
    //  there is something the server may have blasted back
    //  the response before receiving the request.  Happens
    //  often with redirects
    //
    //  If we are in the middle of an api callout, it
    //    means we haven't actually sent the request yet
    //    so the stuff in the buffer is garbage and we
    //    want to ignore it
    //
    server_entry->eos = true;

  // I'm not sure about the above comment, but if EOS is received on read and we are
  // still in this state, we must have not gotten WRITE_COMPLETE.  With epoll we might not receive EOS
  // from both read and write sides of a connection so it should be handled correctly (close tunnels,
  // deallocate, etc) here with handle_server_setup_error().  Otherwise we might hang due to not shutting
  // down and never receiving another event again.
  /*if (server_buffer_reader->read_avail() > 0 && callout_state == HTTP_API_NO_CALLOUT) {
     break;
     } */

  // Nothing in the buffer
  //  FALLTHROUGH to error
  case VC_EVENT_ERROR:
  case VC_EVENT_ACTIVE_TIMEOUT:
  case VC_EVENT_INACTIVITY_TIMEOUT:
    handle_server_setup_error(event, data);
    break;

  case VC_EVENT_READ_COMPLETE:
    // new event expected due to TS-3189
    DebugSM("http_ss", "read complete due to 0 byte do_io_read");
    break;

  default:
    ink_release_assert(0);
    break;
  }

  return 0;
}

void
HttpSM::process_srv_info(HostDBInfo *r)
{
  DebugSM("dns_srv", "beginning process_srv_info");

  /* we didnt get any SRV records, continue w normal lookup */
  if (!r || !r->is_srv || !r->round_robin) {
    t_state.dns_info.srv_hostname[0] = '\0';
    t_state.dns_info.srv_lookup_success = false;
    t_state.srv_lookup = false;
    DebugSM("dns_srv", "No SRV records were available, continuing to lookup %s", t_state.dns_info.lookup_name);
  } else {
    HostDBRoundRobin *rr = r->rr();
    HostDBInfo *srv = NULL;
    if (rr) {
      srv = rr->select_best_srv(t_state.dns_info.srv_hostname, &mutex.m_ptr->thread_holding->generator, ink_cluster_time(),
                                (int)t_state.txn_conf->down_server_timeout);
    }
    if (!srv) {
      t_state.dns_info.srv_lookup_success = false;
      t_state.dns_info.srv_hostname[0] = '\0';
      t_state.srv_lookup = false;
      DebugSM("dns_srv", "SRV records empty for %s", t_state.dns_info.lookup_name);
    } else {
      ink_assert(r->md5_high == srv->md5_high && r->md5_low == srv->md5_low && r->md5_low_low == srv->md5_low_low);
      t_state.dns_info.srv_lookup_success = true;
      t_state.dns_info.srv_port = srv->data.srv.srv_port;
      t_state.dns_info.srv_app = srv->app;
      // t_state.dns_info.single_srv = (rr->good == 1);
      ink_assert(srv->data.srv.key == makeHostHash(t_state.dns_info.srv_hostname));
      DebugSM("dns_srv", "select SRV records %s", t_state.dns_info.srv_hostname);
    }
  }
  return;
}

void
HttpSM::process_hostdb_info(HostDBInfo *r)
{
  if (r && !r->failed()) {
    ink_time_t now = ink_cluster_time();
    HostDBInfo *ret = NULL;
    t_state.dns_info.lookup_success = true;
    t_state.dns_info.lookup_validated = true;
    if (r->round_robin) {
      // if use_client_target_addr is set, make sure the client
      // addr sits in the pool
      if (t_state.http_config_param->use_client_target_addr == 1 && t_state.client_info.is_transparent &&
          t_state.dns_info.os_addr_style == HttpTransact::DNSLookupInfo::OS_ADDR_TRY_DEFAULT) {
        HostDBRoundRobin *rr = r->rr();
        sockaddr const *addr = t_state.state_machine->ua_session->get_netvc()->get_local_addr();

        if (rr && rr->find_ip(addr) == NULL) {
          // The client specified server address does not appear
          // in the DNS pool
          DebugSM("http",
                  "use_client_target_addr == 1. Client specified address is not in the pool. Client address is not validated.");
          t_state.dns_info.lookup_validated = false;
        }
        // Even if we did find the client specified address in the pool,
        // We want to make sure that that address is used and not some
        // other address in the DNS set.
        // Copy over the client information and give up on the lookup
        ats_ip_copy(t_state.host_db_info.ip(), addr);
        t_state.dns_info.os_addr_style = HttpTransact::DNSLookupInfo::OS_ADDR_TRY_CLIENT;
      } else {
        // Since the time elapsed between current time and client_request_time
        // may be very large, we cannot use client_request_time to approximate
        // current time when calling select_best_http().
        HostDBRoundRobin *rr = r->rr();
        ret = rr->select_best_http(&t_state.client_info.src_addr.sa, now, static_cast<int>(t_state.txn_conf->down_server_timeout));

        // set the srv target`s last_failure
        if (t_state.dns_info.srv_lookup_success) {
          uint32_t last_failure = 0xFFFFFFFF;
          for (int i = 0; i < rr->rrcount && last_failure != 0; ++i) {
            if (last_failure > rr->info[i].app.http_data.last_failure)
              last_failure = rr->info[i].app.http_data.last_failure;
          }

          if (last_failure != 0 && (uint32_t)(now - t_state.txn_conf->down_server_timeout) < last_failure) {
            HostDBApplicationInfo app;
            app.allotment.application1 = 0;
            app.allotment.application2 = 0;
            app.http_data.last_failure = last_failure;
            hostDBProcessor.setby_srv(t_state.dns_info.lookup_name, 0, t_state.dns_info.srv_hostname, &app);
          }
        }
      }
    } else {
      if (t_state.http_config_param->use_client_target_addr == 1 && t_state.client_info.is_transparent &&
          t_state.dns_info.os_addr_style == HttpTransact::DNSLookupInfo::OS_ADDR_TRY_DEFAULT) {
        // Compare the client specified address against the looked up address
        sockaddr const *addr = t_state.state_machine->ua_session->get_netvc()->get_local_addr();
        if (!ats_ip_addr_eq(addr, &r->data.ip.sa)) {
          DebugSM("http", "use_client_target_addr == 1.  Comparing single addresses failed. Client address is not validated.");
          t_state.dns_info.lookup_validated = false;
        }
        // Regardless of whether the client address matches the DNS
        // record or not, we want to use that address.  Therefore,
        // we copy over the client address info and skip the assignment
        // from the DNS cache
        ats_ip_copy(t_state.host_db_info.ip(), addr);
        t_state.dns_info.os_addr_style = HttpTransact::DNSLookupInfo::OS_ADDR_TRY_CLIENT;

        // Leave ret unassigned, so we don't overwrite the host_db_info
      } else {
        ret = r;
      }
    }
    if (ret) {
      t_state.host_db_info = *ret;
      ink_release_assert(!t_state.host_db_info.reverse_dns);
      ink_release_assert(ats_is_ip(t_state.host_db_info.ip()));
    }
  } else {
    DebugSM("http", "[%" PRId64 "] DNS lookup failed for '%s'", sm_id, t_state.dns_info.lookup_name);

    t_state.dns_info.lookup_success = false;
    t_state.host_db_info.app.allotment.application1 = 0;
    t_state.host_db_info.app.allotment.application2 = 0;
    ink_assert(!t_state.host_db_info.round_robin);
  }

  milestones[TS_MILESTONE_DNS_LOOKUP_END] = Thread::get_hrtime();

  if (is_debug_tag_set("http_timeout")) {
    if (t_state.api_txn_dns_timeout_value != -1) {
      int foo = (int)(milestones.difference_msec(TS_MILESTONE_DNS_LOOKUP_BEGIN, TS_MILESTONE_DNS_LOOKUP_END));
      DebugSM("http_timeout", "DNS took: %d msec", foo);
    }
  }
}

//////////////////////////////////////////////////////////////////////////////
//
//  HttpSM::state_hostdb_lookup()
//
//////////////////////////////////////////////////////////////////////////////
int
HttpSM::state_hostdb_lookup(int event, void *data)
{
  STATE_ENTER(&HttpSM::state_hostdb_lookup, event);

  //    ink_assert (m_origin_server_vc == 0);
  // REQ_FLAVOR_SCHEDULED_UPDATE can be transformed into
  // REQ_FLAVOR_REVPROXY
  ink_assert(t_state.req_flavor == HttpTransact::REQ_FLAVOR_SCHEDULED_UPDATE ||
             t_state.req_flavor == HttpTransact::REQ_FLAVOR_REVPROXY || ua_entry->vc != NULL);

  switch (event) {
  case EVENT_HOST_DB_LOOKUP:
    pending_action = NULL;
    process_hostdb_info((HostDBInfo *)data);
    call_transact_and_set_next_state(NULL);
    break;
  case EVENT_SRV_LOOKUP: {
    pending_action = NULL;
    process_srv_info((HostDBInfo *)data);

    char *host_name = t_state.dns_info.srv_lookup_success ? t_state.dns_info.srv_hostname : t_state.dns_info.lookup_name;
    HostDBProcessor::Options opt;
    opt.port = t_state.dns_info.srv_lookup_success ? t_state.dns_info.srv_port : t_state.server_info.dst_addr.host_order_port();
    opt.flags = (t_state.cache_info.directives.does_client_permit_dns_storing) ? HostDBProcessor::HOSTDB_DO_NOT_FORCE_DNS :
                                                                                 HostDBProcessor::HOSTDB_FORCE_DNS_RELOAD;
    opt.timeout = (t_state.api_txn_dns_timeout_value != -1) ? t_state.api_txn_dns_timeout_value : 0;
    opt.host_res_style = ua_session->host_res_style;

    Action *dns_lookup_action_handle =
      hostDBProcessor.getbyname_imm(this, (process_hostdb_info_pfn)&HttpSM::process_hostdb_info, host_name, 0, opt);
    if (dns_lookup_action_handle != ACTION_RESULT_DONE) {
      ink_assert(!pending_action);
      pending_action = dns_lookup_action_handle;
      historical_action = pending_action;
    } else {
      call_transact_and_set_next_state(NULL);
    }
  } break;
  case EVENT_HOST_DB_IP_REMOVED:
    ink_assert(!"Unexpected event from HostDB");
    break;
  default:
    ink_assert(!"Unexpected event");
  }

  return 0;
}

int
HttpSM::state_hostdb_reverse_lookup(int event, void *data)
{
  STATE_ENTER(&HttpSM::state_hostdb_reverse_lookup, event);

  // REQ_FLAVOR_SCHEDULED_UPDATE can be transformed into
  // REQ_FLAVOR_REVPROXY
  ink_assert(t_state.req_flavor == HttpTransact::REQ_FLAVOR_SCHEDULED_UPDATE ||
             t_state.req_flavor == HttpTransact::REQ_FLAVOR_REVPROXY || ua_entry->vc != NULL);

  switch (event) {
  case EVENT_HOST_DB_LOOKUP:
    pending_action = NULL;
    if (data) {
      t_state.request_data.hostname_str = ((HostDBInfo *)data)->hostname();
    } else {
      DebugSM("http", "[%" PRId64 "] reverse DNS lookup failed for '%s'", sm_id, t_state.dns_info.lookup_name);
    }
    call_transact_and_set_next_state(NULL);
    break;
  default:
    ink_assert(!"Unexpected event");
  }

  return 0;
}

//////////////////////////////////////////////////////////////////////////////
//
//  HttpSM:state_mark_os_down()
//
//////////////////////////////////////////////////////////////////////////////
int
HttpSM::state_mark_os_down(int event, void *data)
{
  HostDBInfo *mark_down = NULL;

  if (event == EVENT_HOST_DB_LOOKUP && data) {
    HostDBInfo *r = (HostDBInfo *)data;

    if (r->round_robin) {
      // Look for the entry we need mark down in the round robin
      ink_assert(t_state.current.server != NULL);
      ink_assert(t_state.current.request_to == HttpTransact::ORIGIN_SERVER);
      if (t_state.current.server) {
        mark_down = r->rr()->find_ip(&t_state.current.server->dst_addr.sa);
      }
    } else {
      // No longer a round robin, check to see if our address is the same
      if (ats_ip_addr_eq(t_state.host_db_info.ip(), r->ip())) {
        mark_down = r;
      }
    }

    if (mark_down) {
      mark_host_failure(mark_down, t_state.request_sent_time);
    }
  }
  // We either found our entry or we did not.  Either way find
  //  the entry we should use now
  return state_hostdb_lookup(event, data);
}

//////////////////////////////////////////////////////////////////////////
//
//  HttpSM::state_handle_stat_page()
//
//////////////////////////////////////////////////////////////////////////
int
HttpSM::state_handle_stat_page(int event, void *data)
{
  STATE_ENTER(&HttpSM::state_handle_stat_page, event);
  switch (event) {
  case STAT_PAGE_SUCCESS:
    pending_action = NULL;

    if (data) {
      StatPageData *spd = (StatPageData *)data;

      t_state.internal_msg_buffer = spd->data;
      if (spd->type)
        t_state.internal_msg_buffer_type = spd->type;
      else
        t_state.internal_msg_buffer_type = NULL; // Defaults to text/html
      t_state.internal_msg_buffer_size = spd->length;
      t_state.internal_msg_buffer_fast_allocator_size = -1;
    }

    call_transact_and_set_next_state(HttpTransact::HandleStatPage);
    break;

  case STAT_PAGE_FAILURE:
    pending_action = NULL;
    call_transact_and_set_next_state(HttpTransact::HandleStatPage);
    break;

  default:
    ink_release_assert(0);
    break;
  }

  return 0;
}

///////////////////////////////////////////////////////////////
//
//  HttpSM::state_auth_callback()
//
///////////////////////////////////////////////////////////////
// int
// HttpSM::state_auth_callback(int event, void *data)
//{
// STATE_ENTER(&HttpSM::state_auth_lookup, event);

// ink_release_assert(ua_entry != NULL);
// pending_action = NULL;

// if (event == AUTH_MODULE_EVENT) {
// authAdapter.HandleAuthResponse(event, data);
//} else {
// ink_release_assert(!"Unknown authentication module event");
//}
/************************************************************************\
 * pending_action=ACTION_RESULT_DONE only if Authentication step has    *
 *                                   been done & authorization is left  *
 * pending_action=NULL only if we have to set_next_state.               *
 * pending_action=something else. Don't do anything.                    *
 *                                One more callback is pending          *
\************************************************************************/

// if (authAdapter.stateChangeRequired()) {
// set_next_state();
//}
// OLD AND UGLY: if (pending_action == NULL) {
// OLD AND UGLY:        pending_action=NULL;
// OLD AND UGLY:     } else if(pending_action == ACTION_RESULT_DONE) {
// OLD AND UGLY:        pending_action=NULL;
// OLD AND UGLY:     }

// return EVENT_DONE;
//}

///////////////////////////////////////////////////////////////
//
//  HttpSM::state_icp_lookup()
//
///////////////////////////////////////////////////////////////
int
HttpSM::state_icp_lookup(int event, void *data)
{
  STATE_ENTER(&HttpSM::state_icp_lookup, event);

  // ua_entry is NULL for scheduled updates
  ink_release_assert(ua_entry != NULL || t_state.req_flavor == HttpTransact::REQ_FLAVOR_SCHEDULED_UPDATE ||
                     t_state.req_flavor == HttpTransact::REQ_FLAVOR_REVPROXY);
  pending_action = NULL;

  switch (event) {
  case ICP_LOOKUP_FOUND:

    DebugSM("http", "ICP says ICP_LOOKUP_FOUND");
    t_state.icp_lookup_success = true;
    t_state.icp_ip_result = *(struct sockaddr_in *)data;

    /*
    *  Disable ICP loop detection since the Cidera network
    *    insists on trying to preload the cache from a
    *    a sibling cache.
    *
    *  // inhibit bad ICP looping behavior
    *  if (t_state.icp_ip_result.sin_addr.s_addr ==
    *    t_state.client_info.ip) {
    *      DebugSM("http","Loop in ICP config, bypassing...");
    *        t_state.icp_lookup_success = false;
    *  }
    */
    break;

  case ICP_LOOKUP_FAILED:
    DebugSM("http", "ICP says ICP_LOOKUP_FAILED");
    t_state.icp_lookup_success = false;
    break;
  default:
    ink_release_assert(0);
    break;
  }

  call_transact_and_set_next_state(HttpTransact::HandleICPLookup);

  return 0;
}

/////////////////////////////////////////////////////////////////////////////////
//  HttpSM::state_cache_open_write()
//
//  This state is set by set_next_state() for a cache open write
//  (SERVER_READ_CACHE_WRITE)
//
//////////////////////////////////////////////////////////////////////////
int
HttpSM::state_cache_open_write(int event, void *data)
{
  STATE_ENTER(&HttpSM : state_cache_open_write, event);
  milestones[TS_MILESTONE_CACHE_OPEN_WRITE_END] = Thread::get_hrtime();
  pending_action = NULL;

  switch (event) {
  case CACHE_EVENT_OPEN_WRITE:
    //////////////////////////////
    // OPEN WRITE is successful //
    //////////////////////////////
    t_state.cache_info.write_lock_state = HttpTransact::CACHE_WL_SUCCESS;
    break;

  case CACHE_EVENT_OPEN_WRITE_FAILED:
    // Failed on the write lock and retrying the vector
    //  for reading
    if (t_state.http_config_param->cache_open_write_fail_action == HttpTransact::CACHE_OPEN_WRITE_FAIL_DEFAULT) {
      t_state.cache_info.write_lock_state = HttpTransact::CACHE_WL_FAIL;
      break;
    } else {
      t_state.cache_open_write_fail_action = t_state.http_config_param->cache_open_write_fail_action;
      if (!t_state.cache_info.object_read) {
        // cache miss, set wl_state to fail
        t_state.cache_info.write_lock_state = HttpTransact::CACHE_WL_FAIL;
        break;
      }
    }
  // INTENTIONAL FALL THROUGH
  // Allow for stale object to be served
  case CACHE_EVENT_OPEN_READ:
    // The write vector was locked and the cache_sm retried
    // and got the read vector again.
    cache_sm.cache_read_vc->get_http_info(&t_state.cache_info.object_read);
    // ToDo: Should support other levels of cache hits here, but the cache does not support it (yet)
    if (cache_sm.cache_read_vc->is_ram_cache_hit()) {
      t_state.cache_info.hit_miss_code = SQUID_HIT_RAM;
    } else {
      t_state.cache_info.hit_miss_code = SQUID_HIT_DISK;
    }

    ink_assert(t_state.cache_info.object_read != 0);
    t_state.source = HttpTransact::SOURCE_CACHE;
    // clear up CACHE_LOOKUP_MISS, let Freshness function decide
    // hit status
    t_state.cache_lookup_result = HttpTransact::CACHE_LOOKUP_NONE;
    t_state.cache_info.write_lock_state = HttpTransact::CACHE_WL_READ_RETRY;
    break;

  case HTTP_TUNNEL_EVENT_DONE:
    // In the case where we have issued a cache write for the
    //  transformed copy, the tunnel from the origin server to
    //  the transform may complete while we are waiting for
    //  the cache write.  If this is the case, forward the event
    //  to the transform read state as it will know how to
    //  handle it
    if (t_state.next_action == HttpTransact::SM_ACTION_CACHE_ISSUE_WRITE_TRANSFORM) {
      state_common_wait_for_transform_read(&transform_info, &HttpSM::tunnel_handler, event, data);

      return 0;
    }
  // Fallthrough
  default:
    ink_release_assert(0);
  }

  if (t_state.api_lock_url != HttpTransact::LOCK_URL_FIRST) {
    if (event == CACHE_EVENT_OPEN_WRITE || event == CACHE_EVENT_OPEN_WRITE_FAILED) {
      if (t_state.api_lock_url == HttpTransact::LOCK_URL_SECOND) {
        t_state.api_lock_url = HttpTransact::LOCK_URL_ORIGINAL;
        do_cache_prepare_action(second_cache_sm, t_state.cache_info.second_object_read, true);
        return 0;
      } else {
        t_state.api_lock_url = HttpTransact::LOCK_URL_DONE;
      }
    } else if (event != CACHE_EVENT_OPEN_READ || t_state.api_lock_url != HttpTransact::LOCK_URL_SECOND)
      t_state.api_lock_url = HttpTransact::LOCK_URL_QUIT;
  }
  // The write either succeeded or failed, notify transact
  call_transact_and_set_next_state(NULL);

  return 0;
}

inline void
HttpSM::setup_cache_lookup_complete_api()
{
  t_state.api_next_action = HttpTransact::SM_ACTION_API_CACHE_LOOKUP_COMPLETE;
  do_api_callout();
}

//////////////////////////////////////////////////////////////////////////
//
//  HttpSM::state_cache_open_read()
//
//  This state handles the result of CacheProcessor::open_read()
//  that attempts to do cache lookup and open a particular cached
//  object for reading.
//
//////////////////////////////////////////////////////////////////////////
int
HttpSM::state_cache_open_read(int event, void *data)
{
  STATE_ENTER(&HttpSM::state_cache_open_read, event);
  milestones[TS_MILESTONE_CACHE_OPEN_READ_END] = Thread::get_hrtime();

  ink_assert(server_entry == NULL);
  ink_assert(t_state.cache_info.object_read == 0);

  switch (event) {
  case CACHE_EVENT_OPEN_READ: {
    pending_action = NULL;

    DebugSM("http", "[%" PRId64 "] cache_open_read - CACHE_EVENT_OPEN_READ", sm_id);

    /////////////////////////////////
    // lookup/open is successful. //
    /////////////////////////////////
    ink_assert(cache_sm.cache_read_vc != NULL);
    t_state.source = HttpTransact::SOURCE_CACHE;

    cache_sm.cache_read_vc->get_http_info(&t_state.cache_info.object_read);
    // ToDo: Should support other levels of cache hits here, but the cache does not support it (yet)
    if (cache_sm.cache_read_vc->is_ram_cache_hit()) {
      t_state.cache_info.hit_miss_code = SQUID_HIT_RAM;
    } else {
      t_state.cache_info.hit_miss_code = SQUID_HIT_DISK;
    }

    ink_assert(t_state.cache_info.object_read != 0);
    call_transact_and_set_next_state(HttpTransact::HandleCacheOpenRead);
    break;
  }
  case CACHE_EVENT_OPEN_READ_FAILED:
    pending_action = NULL;

    DebugSM("http", "[%" PRId64 "] cache_open_read - "
                    "CACHE_EVENT_OPEN_READ_FAILED",
            sm_id);
    DebugSM("http", "[state_cache_open_read] open read failed.");
    // Inform HttpTransact somebody else is updating the document
    // HttpCacheSM already waited so transact should go ahead.
    if (data == (void *)-ECACHE_DOC_BUSY)
      t_state.cache_lookup_result = HttpTransact::CACHE_LOOKUP_DOC_BUSY;
    else
      t_state.cache_lookup_result = HttpTransact::CACHE_LOOKUP_MISS;

    ink_assert(t_state.transact_return_point == NULL);
    t_state.transact_return_point = HttpTransact::HandleCacheOpenRead;
    setup_cache_lookup_complete_api();
    break;

  default:
    ink_release_assert("!Unknown event");
    break;
  }

  return 0;
}

int
HttpSM::main_handler(int event, void *data)
{
  ink_release_assert(magic == HTTP_SM_MAGIC_ALIVE);

  HttpSMHandler jump_point = NULL;
  ink_assert(reentrancy_count >= 0);
  reentrancy_count++;

  // Don't use the state enter macro since it uses history
  //  space that we don't care about
  DebugSM("http", "[%" PRId64 "] [HttpSM::main_handler, %s]", sm_id, HttpDebugNames::get_event_name(event));

  HttpVCTableEntry *vc_entry = NULL;

  if (data != NULL) {
    // Only search the VC table if the event could have to
    //  do with a VIO to save a few cycles

    if (event < VC_EVENT_EVENTS_START + 100) {
      vc_entry = vc_table.find_entry((VIO *)data);
    }
  }

  if (vc_entry) {
    jump_point = vc_entry->vc_handler;
    ink_assert(jump_point != (HttpSMHandler)NULL);
    ink_assert(vc_entry->vc != (VConnection *)NULL);
    (this->*jump_point)(event, data);
  } else {
    ink_assert(default_handler != (HttpSMHandler)NULL);
    (this->*default_handler)(event, data);
  }

  // The sub-handler signals when it is time for the state
  //  machine to exit.  We can only exit if we are not reentrantly
  //  called otherwise when the our call unwinds, we will be
  //  running on a dead state machine
  //
  // Because of the need for an api shutdown hook, kill_this()
  // is also reentrant.  As such, we don't want to decrement
  // the reentrancy count until after we run kill_this()
  //
  if (terminate_sm == true && reentrancy_count == 1) {
    kill_this();
  } else {
    reentrancy_count--;
    ink_assert(reentrancy_count >= 0);
  }

  return (VC_EVENT_CONT);
}

// void HttpSM::tunnel_handler_post_or_put()
//
//   Handles the common cleanup tasks for Http post/put
//   to prevent code duplication
//
void
HttpSM::tunnel_handler_post_or_put(HttpTunnelProducer *p)
{
  ink_assert(p->vc_type == HT_HTTP_CLIENT);
  HttpTunnelConsumer *c;

  // If there is a post transform, remove it's entry from the State
  //  Machine's VC table
  //
  // MUST NOT clear the vc pointer from post_transform_info
  //    as this causes a double close of the transform vc in transform_cleanup
  //
  if (post_transform_info.vc != NULL) {
    ink_assert(post_transform_info.entry->in_tunnel == true);
    ink_assert(post_transform_info.vc == post_transform_info.entry->vc);
    vc_table.cleanup_entry(post_transform_info.entry);
    post_transform_info.entry = NULL;
  }

  switch (p->handler_state) {
  case HTTP_SM_POST_SERVER_FAIL:
    c = tunnel.get_consumer(server_entry->vc);
    ink_assert(c->write_success == false);
    break;
  case HTTP_SM_POST_UA_FAIL:
    // UA quit - shutdown the SM
    ink_assert(p->read_success == false);
    terminate_sm = true;
    break;
  case HTTP_SM_POST_SUCCESS:
    // The post succeeded
    ink_assert(p->read_success == true);
    ink_assert(p->consumer_list.head->write_success == true);
    tunnel.deallocate_buffers();
    tunnel.reset();
    // When the ua completed sending it's data we must have
    //  removed it from the tunnel
    ink_release_assert(ua_entry->in_tunnel == false);
    server_entry->in_tunnel = false;

    break;
  default:
    ink_release_assert(0);
  }
}

// int HttpSM::tunnel_handler_post(int event, void* data)
//
//   Handles completion of any http request body tunnel
//     Having 'post' in its name is a misnomer
//
int
HttpSM::tunnel_handler_post(int event, void *data)
{
  STATE_ENTER(&HttpSM::tunnel_handler_post, event);

  HttpTunnelProducer *p = tunnel.get_producer(ua_session);
  if (event != HTTP_TUNNEL_EVENT_DONE) {
    if ((event == VC_EVENT_WRITE_COMPLETE) || (event == VC_EVENT_EOS)) {
      if (ua_entry->write_buffer) {
        free_MIOBuffer(ua_entry->write_buffer);
        ua_entry->write_buffer = NULL;
      }
    }
    if (p->handler_state == HTTP_SM_POST_UA_FAIL) {
      Debug("http_tunnel", "cleanup tunnel in tunnel_handler_post");
      hsm_release_assert(ua_entry->in_tunnel == true);
      ink_assert((event == VC_EVENT_WRITE_COMPLETE) || (event == VC_EVENT_EOS));
      vc_table.cleanup_all();
      tunnel.chain_abort_all(p);
      p->read_vio = NULL;
      p->vc->do_io_close(EHTTP_ERROR);
      tunnel_handler_post_or_put(p);
      tunnel.kill_tunnel();
      return 0;
    }
  }

  ink_assert(event == HTTP_TUNNEL_EVENT_DONE);
  ink_assert(data == &tunnel);
  // The tunnel calls this when it is done

  int p_handler_state = p->handler_state;
  tunnel_handler_post_or_put(p);

  switch (p_handler_state) {
  case HTTP_SM_POST_SERVER_FAIL:
    handle_post_failure();
    break;
  case HTTP_SM_POST_UA_FAIL:
    break;
  case HTTP_SM_POST_SUCCESS:
    // It's time to start reading the response
    setup_server_read_response_header();
    break;
  default:
    ink_release_assert(0);
  }

  return 0;
}

int
HttpSM::tunnel_handler_cache_fill(int event, void *data)
{
  STATE_ENTER(&HttpSM::tunnel_handler_cache_fill, event);

  ink_assert(event == HTTP_TUNNEL_EVENT_DONE);
  ink_assert(data == &tunnel);

  ink_release_assert(cache_sm.cache_write_vc);

  tunnel.deallocate_buffers();
  tunnel.deallocate_redirect_postdata_buffers();
  tunnel.reset();

  setup_server_transfer_to_cache_only();
  tunnel.tunnel_run();

  return 0;
}

int
HttpSM::tunnel_handler_100_continue(int event, void *data)
{
  STATE_ENTER(&HttpSM::tunnel_handler_100_continue, event);

  ink_assert(event == HTTP_TUNNEL_EVENT_DONE);
  ink_assert(data == &tunnel);

  // We're done sending the 100 continue.  If we succeeded,
  //   we set up to parse the next server response.  If we
  //   failed, shutdown the state machine
  HttpTunnelConsumer *c = tunnel.get_consumer(ua_session);

  if (c->write_success) {
    // Note: we must use destroy() here since clear()
    //  does not free the memory from the header
    t_state.hdr_info.client_response.destroy();
    tunnel.deallocate_buffers();
    tunnel.deallocate_redirect_postdata_buffers();
    tunnel.reset();

    if (server_entry->eos) {
      // if the server closed while sending the
      //    100 continue header, handle it here so we
      //    don't assert later
      DebugSM("http", "[%" PRId64 "] tunnel_handler_100_continue - server already "
                      "closed, terminating connection",
              sm_id);

      // Since 100 isn't a final (loggable) response header
      //   kill the 100 continue header and create an empty one
      t_state.hdr_info.server_response.destroy();
      t_state.hdr_info.server_response.create(HTTP_TYPE_RESPONSE);
      handle_server_setup_error(VC_EVENT_EOS, server_entry->read_vio);
    } else {
      setup_server_read_response_header();
    }
  } else {
    terminate_sm = true;
  }

  return 0;
}

int
HttpSM::tunnel_handler_push(int event, void *data)
{
  STATE_ENTER(&HttpSM::tunnel_handler_push, event);

  ink_assert(event == HTTP_TUNNEL_EVENT_DONE);
  ink_assert(data == &tunnel);

  // Check to see if the client is still around
  HttpTunnelProducer *ua = tunnel.get_producer(ua_session);

  if (!ua->read_success) {
    // Client failed to send the body, it's gone.  Kill the
    // state machine
    terminate_sm = true;
    return 0;
  }

  HttpTunnelConsumer *cache = ua->consumer_list.head;
  ink_release_assert(cache->vc_type == HT_CACHE_WRITE);
  bool cache_write_success = cache->write_success;

  // Reset tunneling state since we need to send a response
  //  to client as whether we succeeded
  tunnel.deallocate_buffers();
  tunnel.deallocate_redirect_postdata_buffers();
  tunnel.reset();

  if (cache_write_success) {
    call_transact_and_set_next_state(HttpTransact::HandlePushTunnelSuccess);
  } else {
    call_transact_and_set_next_state(HttpTransact::HandlePushTunnelFailure);
  }

  return 0;
}

int
HttpSM::tunnel_handler(int event, void *data)
{
  STATE_ENTER(&HttpSM::tunnel_handler, event);

  ink_assert(event == HTTP_TUNNEL_EVENT_DONE);
  ink_assert(data == &tunnel);
  // The tunnel calls this when it is done
  terminate_sm = true;

  if (unlikely(t_state.is_websocket)) {
    HTTP_DECREMENT_DYN_STAT(http_websocket_current_active_client_connections_stat);
  }

  return 0;
}


/****************************************************
   TUNNELLING HANDLERS
   ******************************************************/

bool
HttpSM::is_http_server_eos_truncation(HttpTunnelProducer *p)
{
  if ((p->do_dechunking || p->do_chunked_passthru) && p->chunked_handler.truncation) {
    // TS-3054 - In the chunked cases, chunked data that is incomplete
    // should not be cached, but it should be passed onto the client
    // This makes ATS more transparent in the case of non-standard
    // servers.  The cache aborts are dealt with in other checks
    // on the truncation flag elsewhere in the code.  This return value
    // invalidates the current data being passed over to the client.
    // So changing it from return true to return false, so the partial data
    // is passed onto the client.
    return false;
  }

  //////////////////////////////////////////////////////////////
  // If we did not get or did not trust the origin server's   //
  //  content-length, read_content_length is unset.  The      //
  //  only way the end of the document is signaled is the     //
  //  origin server closing the connection.  However, we      //
  //  need to protect against the document getting truncated  //
  //  because the origin server crashed.  The following       //
  //  tabled outlines when we mark the server read as failed  //
  //                                                          //
  //    No C-L               :  read success                  //
  //    Received byts < C-L  :  read failed (=> Cache Abort)  //
  //    Received byts == C-L :  read success                  //
  //    Received byts > C-L  :  read success                  //
  //////////////////////////////////////////////////////////////
  int64_t cl = t_state.hdr_info.server_response.get_content_length();

  if (cl != UNDEFINED_COUNT && cl > server_response_body_bytes) {
    DebugSM("http", "[%" PRId64 "] server eos after %" PRId64 ".  Expected %" PRId64, sm_id, cl, server_response_body_bytes);
    return true;
  } else {
    return false;
  }
}

int
HttpSM::tunnel_handler_server(int event, HttpTunnelProducer *p)
{
  STATE_ENTER(&HttpSM::tunnel_handler_server, event);

  milestones[TS_MILESTONE_SERVER_CLOSE] = Thread::get_hrtime();

  bool close_connection = false;

  if (t_state.current.server->keep_alive == HTTP_KEEPALIVE && server_entry->eos == false &&
      plugin_tunnel_type == HTTP_NO_PLUGIN_TUNNEL && t_state.txn_conf->keep_alive_enabled_out == 1) {
    close_connection = false;
  } else {
    close_connection = true;
  }

  switch (event) {
  case VC_EVENT_INACTIVITY_TIMEOUT:
  case VC_EVENT_ACTIVE_TIMEOUT:
  case VC_EVENT_ERROR:
    t_state.squid_codes.log_code = SQUID_LOG_ERR_READ_TIMEOUT;
    t_state.squid_codes.hier_code = SQUID_HIER_TIMEOUT_DIRECT;
  /* fallthru */

  case VC_EVENT_EOS:

    switch (event) {
    case VC_EVENT_INACTIVITY_TIMEOUT:
      t_state.current.server->state = HttpTransact::INACTIVE_TIMEOUT;
      break;
    case VC_EVENT_ACTIVE_TIMEOUT:
      t_state.current.server->state = HttpTransact::ACTIVE_TIMEOUT;
      break;
    case VC_EVENT_ERROR:
      t_state.current.server->state = HttpTransact::CONNECTION_ERROR;
      break;
    case VC_EVENT_EOS:
      t_state.current.server->state = HttpTransact::TRANSACTION_COMPLETE;
      break;
    }

    close_connection = true;

    ink_assert(p->vc_type == HT_HTTP_SERVER);

    if (is_http_server_eos_truncation(p)) {
      DebugSM("http", "[%" PRId64 "] [HttpSM::tunnel_handler_server] aborting HTTP tunnel due to server truncation", sm_id);
      tunnel.chain_abort_all(p);
      ua_session = NULL;
      t_state.current.server->abort = HttpTransact::ABORTED;
      t_state.client_info.keep_alive = HTTP_NO_KEEPALIVE;
      t_state.current.server->keep_alive = HTTP_NO_KEEPALIVE;
      t_state.squid_codes.log_code = SQUID_LOG_ERR_READ_ERROR;
    } else {
      DebugSM("http", "[%" PRId64 "] [HttpSM::tunnel_handler_server] finishing HTTP tunnel", sm_id);
      p->read_success = true;
      t_state.current.server->abort = HttpTransact::DIDNOT_ABORT;
      // Appending reason to a response without Content-Length will result in
      // the reason string being written to the client and a bad CL when reading from cache.
      // I didn't find anywhere this appended reason is being used, so commenting it out.
      /*
        if (t_state.negative_caching && p->bytes_read == 0) {
        int reason_len;
        const char *reason = t_state.hdr_info.server_response.reason_get(&reason_len);
        if (reason == NULL)
        tunnel.append_message_to_producer_buffer(p, "Negative Response", sizeof("Negative Response") - 1);
        else
        tunnel.append_message_to_producer_buffer(p, reason, reason_len);
        }
      */
      tunnel.local_finish_all(p);
    }
    break;

  case HTTP_TUNNEL_EVENT_PRECOMPLETE:
  case VC_EVENT_READ_COMPLETE:
    //
    // The transfer completed successfully
    //    If there is still data in the buffer, the server
    //    sent to much indicating a failed transfer
    p->read_success = true;
    t_state.current.server->state = HttpTransact::TRANSACTION_COMPLETE;
    t_state.current.server->abort = HttpTransact::DIDNOT_ABORT;

    if (p->do_dechunking || p->do_chunked_passthru) {
      if (p->chunked_handler.truncation) {
        tunnel.abort_cache_write_finish_others(p);
        // We couldn't read all chunks successfully:
        // Disable keep-alive.
        t_state.client_info.keep_alive = HTTP_NO_KEEPALIVE;
        t_state.current.server->keep_alive = HTTP_NO_KEEPALIVE;
      } else {
        tunnel.local_finish_all(p);
      }
    }
    break;

  case HTTP_TUNNEL_EVENT_CONSUMER_DETACH:
    // All consumers are prematurely gone.  Shutdown
    //    the server connection
    p->read_success = true;
    t_state.current.server->state = HttpTransact::TRANSACTION_COMPLETE;
    t_state.current.server->abort = HttpTransact::DIDNOT_ABORT;
    close_connection = true;
    break;

  case VC_EVENT_READ_READY:
  case VC_EVENT_WRITE_READY:
  case VC_EVENT_WRITE_COMPLETE:
  default:
    // None of these events should ever come our way
    ink_assert(0);
    break;
  }

  // turn off negative caching in case there are multiple server contacts
  if (t_state.negative_caching)
    t_state.negative_caching = false;

  // If we had a ground fill, check update our status
  if (background_fill == BACKGROUND_FILL_STARTED) {
    background_fill = p->read_success ? BACKGROUND_FILL_COMPLETED : BACKGROUND_FILL_ABORTED;
    HTTP_DECREMENT_DYN_STAT(http_background_fill_current_count_stat);
  }
  // We handled the event.  Now either shutdown the connection or
  //   setup it up for keep-alive
  ink_assert(server_entry->vc == p->vc);
  ink_assert(p->vc_type == HT_HTTP_SERVER);
  ink_assert(p->vc == server_session);

  if (close_connection) {
    p->vc->do_io_close();
    p->read_vio = NULL;
    /* TS-1424: if we're outbound transparent and using the client
       source port for the outbound connection we must effectively
       propagate server closes back to the client. Part of that is
       disabling KeepAlive if the server closes.
    */
    if (ua_session && ua_session->f_outbound_transparent && t_state.http_config_param->use_client_source_port) {
      t_state.client_info.keep_alive = HTTP_NO_KEEPALIVE;
    }
  } else {
    server_session->attach_hostname(t_state.current.server->name);
    server_session->server_trans_stat--;
    HTTP_DECREMENT_DYN_STAT(http_current_server_transactions_stat);

    // If the option to attach the server session to the client session is set
    // and if the client is still around and the client is keep-alive, attach the
    // server session to so the next ka request can use it.  Server sessions will
    // be placed into the shared pool if the next incoming request is for a different
    // origin server
    if (t_state.http_config_param->attach_server_session_to_client == 1 && ua_session &&
        t_state.client_info.keep_alive == HTTP_KEEPALIVE) {
      Debug("http", "attaching server session to the client");
      ua_session->attach_server_session(server_session);
    } else {
      // Release the session back into the shared session pool
      server_session->get_netvc()->set_inactivity_timeout(HRTIME_SECONDS(t_state.txn_conf->keep_alive_no_activity_timeout_out));
      server_session->release();
    }
  }

  return 0;
}

// int HttpSM::tunnel_handler_100_continue_ua(int event, HttpTunnelConsumer* c)
//
//     Used for tunneling the 100 continue response.  The tunnel
//       should not close or release the user agent unless there is
//       an error since the real response is yet to come
//
int
HttpSM::tunnel_handler_100_continue_ua(int event, HttpTunnelConsumer *c)
{
  STATE_ENTER(&HttpSM::tunnel_handler_100_continue_ua, event);

  ink_assert(c->vc == ua_session);

  switch (event) {
  case VC_EVENT_EOS:
    ua_entry->eos = true;
  // FALL-THROUGH
  case VC_EVENT_INACTIVITY_TIMEOUT:
  case VC_EVENT_ACTIVE_TIMEOUT:
  case VC_EVENT_ERROR:
    set_ua_abort(HttpTransact::ABORTED, event);
    c->vc->do_io_close();
    break;
  case VC_EVENT_WRITE_COMPLETE:
    // mark the vc as no longer in tunnel
    //   so we don't get hosed if the ua abort before
    //   real response header is received
    ua_entry->in_tunnel = false;
    c->write_success = true;
  }

  return 0;
}

bool
HttpSM::is_bg_fill_necessary(HttpTunnelConsumer *c)
{
  ink_assert(c->vc_type == HT_HTTP_CLIENT);

  if (c->producer->alive &&                                              // something there to read
      server_entry && server_entry->vc && server_session->get_netvc() && // from an origin server
      c->producer->num_consumers > 1                                     // with someone else reading it
      ) {
    // If threshold is 0.0 or negative then do background
    //   fill regardless of the content length.  Since this
    //   is floating point just make sure the number is near zero
    if (t_state.txn_conf->background_fill_threshold <= 0.001) {
      return true;
    }

    int64_t ua_cl = t_state.hdr_info.client_response.get_content_length();

    if (ua_cl > 0) {
      int64_t ua_body_done = c->bytes_written - client_response_hdr_bytes;
      float pDone = (float)ua_body_done / ua_cl;

      // If we got a good content length.  Check to make sure that we haven't already
      //  done more the content length since that would indicate the content-length
      //  is bogus.  If we've done more than the threshold, continue the background fill
      if (pDone <= 1.0 && pDone > t_state.txn_conf->background_fill_threshold) {
        return true;
      } else {
        DebugSM("http", "[%" PRId64 "] no background.  Only %%%f of %%%f done [%" PRId64 " / %" PRId64 " ]", sm_id, pDone,
                t_state.txn_conf->background_fill_threshold, ua_body_done, ua_cl);
      }
    }
  }

  return false;
}

int
HttpSM::tunnel_handler_ua(int event, HttpTunnelConsumer *c)
{
  bool close_connection = true;
  HttpTunnelProducer *p = NULL;
  HttpTunnelConsumer *selfc = NULL;

  STATE_ENTER(&HttpSM::tunnel_handler_ua, event);
  ink_assert(c->vc == ua_session);
  milestones[TS_MILESTONE_UA_CLOSE] = Thread::get_hrtime();

  switch (event) {
  case VC_EVENT_EOS:
    ua_entry->eos = true;
  // FALL-THROUGH
  case VC_EVENT_INACTIVITY_TIMEOUT:
  case VC_EVENT_ACTIVE_TIMEOUT:
  case VC_EVENT_ERROR:

    // The user agent died or aborted.  Check to
    //  see if we should setup a background fill
    set_ua_abort(HttpTransact::ABORTED, event);

    if (is_bg_fill_necessary(c)) {
      DebugSM("http", "[%" PRId64 "] Initiating background fill", sm_id);
      background_fill = BACKGROUND_FILL_STARTED;
      HTTP_INCREMENT_DYN_STAT(http_background_fill_current_count_stat);

      // There is another consumer (cache write) so
      //  detach the user agent
      ink_assert(server_entry->vc == server_session);
      ink_assert(c->is_downstream_from(server_session));
      server_session->get_netvc()->set_active_timeout(HRTIME_SECONDS(t_state.txn_conf->background_fill_active_timeout));
    } else {
      // No background fill
      p = c->producer;
      tunnel.chain_abort_all(c->producer);
      selfc = p->self_consumer;
      if (selfc) {
        // This is the case where there is a transformation between ua and os
        p = selfc->producer;
        // if producer is the cache or OS, close the producer.
        // Otherwise in case of large docs, producer iobuffer gets filled up,
        // waiting for a consumer to consume data and the connection is never closed.
        if (p->alive && ((p->vc_type == HT_CACHE_READ) || (p->vc_type == HT_HTTP_SERVER))) {
          tunnel.chain_abort_all(p);
        }
      }
    }
    break;

  case VC_EVENT_WRITE_COMPLETE:
    c->write_success = true;
    t_state.client_info.abort = HttpTransact::DIDNOT_ABORT;
    if (t_state.client_info.keep_alive == HTTP_KEEPALIVE) {
      if (t_state.www_auth_content != HttpTransact::CACHE_AUTH_SERVE || ua_session->get_bound_ss()) {
        // successful keep-alive
        close_connection = false;
      }
      // else { the authenticated server connection (cache
      // authenticated feature) closed during the serve-from-cache.
      // We want the client to issue a new connection for the
      // session based authenticated mechanism like NTLM, instead
      // of still using the existing client connection. }
    }
    break;
  case VC_EVENT_WRITE_READY:
  case VC_EVENT_READ_READY:
  case VC_EVENT_READ_COMPLETE:
  default:
    // None of these events should ever come our way
    ink_assert(0);
    break;
  }

  client_response_body_bytes = c->bytes_written - client_response_hdr_bytes;

  if (client_response_body_bytes < 0)
    client_response_body_bytes = 0;

  // attribute the size written to the client from various sources
  // NOTE: responses that go through a range transform are attributed
  // to their original sources
  // all other transforms attribute the total number of input bytes
  // to a source in HttpSM::tunnel_handler_transform_write
  //
  HttpTransact::Source_t original_source = t_state.source;
  if (HttpTransact::SOURCE_TRANSFORM == original_source && t_state.range_setup != HttpTransact::RANGE_NONE) {
    original_source = t_state.pre_transform_source;
  }

  switch (original_source) {
  case HttpTransact::SOURCE_HTTP_ORIGIN_SERVER:
    server_response_body_bytes = client_response_body_bytes;
    break;
  case HttpTransact::SOURCE_CACHE:
    cache_response_body_bytes = client_response_body_bytes;
    break;
  default:
    break;
  }

  ink_assert(ua_entry->vc == c->vc);
  if (close_connection) {
    // If the client could be pipelining or is doing a POST, we need to
    //   set the ua_session into half close mode

    // only external POSTs should be subject to this logic; ruling out internal POSTs here
    bool is_eligible_post_request = (t_state.method == HTTP_WKSIDX_POST);
    if (is_eligible_post_request) {
      NetVConnection *vc = ua_session->get_netvc();
      if (vc) {
        is_eligible_post_request = vc->get_is_internal_request() ? false : true;
      }
    }
    if ((is_eligible_post_request || t_state.client_info.pipeline_possible == true) && c->producer->vc_type != HT_STATIC &&
        event == VC_EVENT_WRITE_COMPLETE) {
      ua_session->set_half_close_flag();
    }

    // TS-1007, delaying ua_session->do_io_close to kill_this
    // so the session_close hook occurs after the transaction close hook
    // Also delaying the session release to kill_this in the keep_alive case
    // so we don't lose any keep-alive opportunities
  }

  return 0;
}

int
HttpSM::tunnel_handler_ua_push(int event, HttpTunnelProducer *p)
{
  STATE_ENTER(&HttpSM::tunnel_handler_ua_push, event);

  pushed_response_body_bytes += p->bytes_read;
  client_request_body_bytes += p->bytes_read;

  switch (event) {
  case VC_EVENT_INACTIVITY_TIMEOUT:
  case VC_EVENT_ACTIVE_TIMEOUT:
  case VC_EVENT_ERROR:
  case VC_EVENT_EOS:
    // Transfer terminated.  Bail on the cache write.
    t_state.client_info.abort = HttpTransact::ABORTED;
    p->vc->do_io_close(EHTTP_ERROR);
    p->read_vio = NULL;
    tunnel.chain_abort_all(p);
    break;

  case HTTP_TUNNEL_EVENT_PRECOMPLETE:
  case VC_EVENT_READ_COMPLETE:
    //
    // The transfer completed successfully
    p->read_success = true;
    ua_entry->in_tunnel = false;
    break;

  case VC_EVENT_READ_READY:
  case VC_EVENT_WRITE_READY:
  case VC_EVENT_WRITE_COMPLETE:
  default:
    // None of these events should ever come our way
    ink_assert(0);
    break;
  }

  return 0;
}

int
HttpSM::tunnel_handler_cache_read(int event, HttpTunnelProducer *p)
{
  STATE_ENTER(&HttpSM::tunnel_handler_cache_read, event);

  switch (event) {
  case VC_EVENT_ERROR:
  case VC_EVENT_EOS:
    ink_assert(t_state.cache_info.object_read->valid());
    if (t_state.cache_info.object_read->object_size_get() != INT64_MAX || event == VC_EVENT_ERROR) {
      // Abnormal termination
      t_state.squid_codes.log_code = SQUID_LOG_TCP_SWAPFAIL;
      p->vc->do_io_close(EHTTP_ERROR);
      p->read_vio = NULL;
      tunnel.chain_abort_all(p);
      HTTP_INCREMENT_TRANS_STAT(http_cache_read_errors);
      break;
    } else {
      tunnel.local_finish_all(p);
      // fall through for the case INT64_MAX read with VC_EVENT_EOS
      // callback (read successful)
    }
  case VC_EVENT_READ_COMPLETE:
  case HTTP_TUNNEL_EVENT_PRECOMPLETE:
  case HTTP_TUNNEL_EVENT_CONSUMER_DETACH:
    p->read_success = true;
    p->vc->do_io_close();
    p->read_vio = NULL;
    break;
  default:
    ink_release_assert(0);
    break;
  }

  HTTP_DECREMENT_DYN_STAT(http_current_cache_connections_stat);
  return 0;
}


int
HttpSM::tunnel_handler_cache_write(int event, HttpTunnelConsumer *c)
{
  STATE_ENTER(&HttpSM::tunnel_handler_cache_write, event);

  HttpTransact::CacheWriteStatus_t *status_ptr =
    (c->producer->vc_type == HT_TRANSFORM) ? &t_state.cache_info.transform_write_status : &t_state.cache_info.write_status;

  switch (event) {
  case VC_EVENT_ERROR:
  case VC_EVENT_EOS:
    // Abnormal termination
    *status_ptr = HttpTransact::CACHE_WRITE_ERROR;
    c->write_vio = NULL;
    c->vc->do_io_close(EHTTP_ERROR);

    HTTP_INCREMENT_TRANS_STAT(http_cache_write_errors);
    DebugSM("http", "[%" PRId64 "] aborting cache write due %s event from cache", sm_id, HttpDebugNames::get_event_name(event));
    // abort the producer if the cache_writevc is the only consumer.
    if (c->producer->alive && c->producer->num_consumers == 1)
      tunnel.chain_abort_all(c->producer);
    break;
  case VC_EVENT_WRITE_COMPLETE:
    // if we've never initiated a cache write
    //   abort the cache since it's finicky about a close
    //   in this case.  This case can only occur
    //   we got a truncated header from the origin server
    //   but decided to accept it anyways
    if (c->write_vio == NULL) {
      *status_ptr = HttpTransact::CACHE_WRITE_ERROR;
      c->write_success = false;
      c->vc->do_io_close(EHTTP_ERROR);
    } else {
      *status_ptr = HttpTransact::CACHE_WRITE_COMPLETE;
      c->write_success = true;
      c->write_vio = c->vc->do_io(VIO::CLOSE);
    }
    break;
  default:
    // All other events indicate problems
    ink_assert(0);
    break;
  }

  HTTP_DECREMENT_DYN_STAT(http_current_cache_connections_stat);
  return 0;
}

int
HttpSM::tunnel_handler_post_ua(int event, HttpTunnelProducer *p)
{
  STATE_ENTER(&HttpSM::tunnel_handler_post_ua, event);
  client_request_body_bytes = p->init_bytes_done + p->bytes_read;
  int64_t alloc_index, nbytes;
  IOBufferReader *buf_start;

  switch (event) {
  case VC_EVENT_INACTIVITY_TIMEOUT:
  case VC_EVENT_ACTIVE_TIMEOUT:
    if (client_response_hdr_bytes == 0) {
      p->handler_state = HTTP_SM_POST_UA_FAIL;
      set_ua_abort(HttpTransact::ABORTED, event);

      switch (event) {
      case VC_EVENT_INACTIVITY_TIMEOUT:
        HttpTransact::build_error_response(&t_state, HTTP_STATUS_REQUEST_TIMEOUT, "POST Request timeout", "timeout#inactivity",
                                           NULL);
        break;
      case VC_EVENT_ACTIVE_TIMEOUT:
        HttpTransact::build_error_response(&t_state, HTTP_STATUS_REQUEST_TIMEOUT, "POST Request timeout", "timeout#activity", NULL);
        break;
      }

      // send back 408 request timeout
      alloc_index = buffer_size_to_index(len_408_request_timeout_response + t_state.internal_msg_buffer_size);
      if (ua_entry->write_buffer) {
        free_MIOBuffer(ua_entry->write_buffer);
        ua_entry->write_buffer = NULL;
      }
      ua_entry->write_buffer = new_MIOBuffer(alloc_index);
      buf_start = ua_entry->write_buffer->alloc_reader();

      DebugSM("http_tunnel", "send 408 response to client to vc %p, tunnel vc %p", ua_session->get_netvc(), p->vc);

      nbytes = ua_entry->write_buffer->write(str_408_request_timeout_response, len_408_request_timeout_response);
      nbytes += ua_entry->write_buffer->write(t_state.internal_msg_buffer, t_state.internal_msg_buffer_size);

      p->vc->do_io_write(this, nbytes, buf_start);
      p->vc->do_io_shutdown(IO_SHUTDOWN_READ);
      return 0;
    }
  // fall through
  case VC_EVENT_EOS:
  // My reading of spec says that user agents can not terminate
  //  posts with a half close so this is an error
  case VC_EVENT_ERROR:
    //  Did not complete post tunnling.  Abort the
    //   server and close the ua
    p->handler_state = HTTP_SM_POST_UA_FAIL;
    set_ua_abort(HttpTransact::ABORTED, event);

    tunnel.chain_abort_all(p);
    p->read_vio = NULL;
    p->vc->do_io_close(EHTTP_ERROR);

    // the in_tunnel status on both the ua & and
    //   it's consumer must already be set to true.  Previously
    //   we were setting it again to true but incorrectly in
    //   the case of a transform
    hsm_release_assert(ua_entry->in_tunnel == true);
    if (p->consumer_list.head->vc_type == HT_TRANSFORM) {
      hsm_release_assert(post_transform_info.entry->in_tunnel == true);
    } else if (server_entry != NULL) {
      hsm_release_assert(server_entry->in_tunnel == true);
    }
    break;

  case VC_EVENT_READ_COMPLETE:
  case HTTP_TUNNEL_EVENT_PRECOMPLETE:
    p->handler_state = HTTP_SM_POST_SUCCESS;
    p->read_success = true;
    ua_entry->in_tunnel = false;

    if (p->do_dechunking || p->do_chunked_passthru) {
      if (p->chunked_handler.truncation) {
        tunnel.abort_cache_write_finish_others(p);
      } else {
        tunnel.local_finish_all(p);
      }
    }
    // Initiate another read to watch catch aborts and
    //   timeouts
    ua_entry->vc_handler = &HttpSM::state_watch_for_client_abort;
    ua_entry->read_vio = p->vc->do_io_read(this, INT64_MAX, ua_buffer_reader->mbuf);
    break;
  default:
    ink_release_assert(0);
  }

  return 0;
}

// YTS Team, yamsat Plugin
// Tunnel handler to deallocate the tunnel buffers and
// set redirect_in_process=false
// Copy partial POST data to buffers. Check for the various parameters including
// the maximum configured post data size
int
HttpSM::tunnel_handler_for_partial_post(int event, void * /* data ATS_UNUSED */)
{
  STATE_ENTER(&HttpSM::tunnel_handler_for_partial_post, event);
  tunnel.deallocate_buffers();
  tunnel.reset();

  tunnel.allocate_redirect_postdata_producer_buffer();

  t_state.redirect_info.redirect_in_process = false;

  if (post_failed) {
    post_failed = false;
    handle_post_failure();
  } else
    do_setup_post_tunnel(HTTP_SERVER_VC);

  return 0;
}

int
HttpSM::tunnel_handler_post_server(int event, HttpTunnelConsumer *c)
{
  STATE_ENTER(&HttpSM::tunnel_handler_post_server, event);

  server_request_body_bytes = c->bytes_written;

  switch (event) {
  case VC_EVENT_EOS:
  case VC_EVENT_ERROR:
  case VC_EVENT_INACTIVITY_TIMEOUT:
  case VC_EVENT_ACTIVE_TIMEOUT:
    //  Did not complete post tunneling
    //
    //    In the http case, we don't want to close
    //    the connection because the
    //    destroys the header buffer which may
    //    a response even though the tunnel failed.

    // Shutdown both sides of the connection.  This prevents us
    //  from getting any further events and signals to client
    //  that POST data will not be forwarded to the server.  Doing
    //  shutdown on the write side will likely generate a TCP
    //  reset to the client but if the proxy wasn't here this is
    //  exactly what would happen.
    // we should wait to shutdown read side of the
    // client to prevent sending a reset
    server_entry->eos = true;
    c->vc->do_io_shutdown(IO_SHUTDOWN_WRITE);

    // We may be reading from a transform.  In that case, we
    //   want to close the transform
    HttpTunnelProducer *ua_producer;
    if (c->producer->vc_type == HT_TRANSFORM) {
      if (c->producer->handler_state == HTTP_SM_TRANSFORM_OPEN) {
        ink_assert(c->producer->vc == post_transform_info.vc);
        c->producer->vc->do_io_close();
        c->producer->alive = false;
        c->producer->self_consumer->alive = false;
      }
      ua_producer = c->producer->self_consumer->producer;
    } else {
      ua_producer = c->producer;
    }
    ink_assert(ua_producer->vc_type == HT_HTTP_CLIENT);
    ink_assert(ua_producer->vc == ua_session);
    ink_assert(ua_producer->vc == ua_entry->vc);

    // Before shutting down, initiate another read
    //  on the user agent in order to get timeouts
    //  coming to the state machine and not the tunnel
    ua_entry->vc_handler = &HttpSM::state_watch_for_client_abort;

    // YTS Team, yamsat Plugin
    // When event is VC_EVENT_ERROR,and when redirection is enabled
    // do not shut down the client read
    if (enable_redirection) {
      if (ua_producer->vc_type == HT_STATIC && event != VC_EVENT_ERROR && event != VC_EVENT_EOS) {
        ua_entry->read_vio = ua_producer->vc->do_io_read(this, INT64_MAX, c->producer->read_buffer);
        // ua_producer->vc->do_io_shutdown(IO_SHUTDOWN_READ);
        t_state.client_info.pipeline_possible = false;
      } else {
        if (ua_producer->vc_type == HT_STATIC && t_state.redirect_info.redirect_in_process) {
          post_failed = true;
        }
      }
    } else {
      ua_entry->read_vio = ua_producer->vc->do_io_read(this, INT64_MAX, c->producer->read_buffer);
      // we should not shutdown read side of the client here to prevent sending a reset
      // ua_producer->vc->do_io_shutdown(IO_SHUTDOWN_READ);
      t_state.client_info.pipeline_possible = false;
    } // end of added logic

    // We want to shutdown the tunnel here and see if there
    //   is a response on from the server.  Mark the user
    //   agent as down so that tunnel concludes.
    ua_producer->alive = false;
    ua_producer->handler_state = HTTP_SM_POST_SERVER_FAIL;
    ink_assert(tunnel.is_tunnel_alive() == false);
    break;

  case VC_EVENT_WRITE_COMPLETE:
    // Completed successfully
    c->write_success = true;
    break;
  default:
    ink_release_assert(0);
  }

  return 0;
}

int
HttpSM::tunnel_handler_ssl_producer(int event, HttpTunnelProducer *p)
{
  STATE_ENTER(&HttpSM::tunnel_handler_ssl_producer, event);

  switch (event) {
  case VC_EVENT_EOS:
    // The write side of this connection is still alive
    //  so half-close the read
    if (p->self_consumer->alive) {
      p->vc->do_io_shutdown(IO_SHUTDOWN_READ);
      tunnel.local_finish_all(p);
      break;
    }
  // FALL THROUGH - both sides of the tunnel are dea
  case VC_EVENT_ERROR:
  case VC_EVENT_INACTIVITY_TIMEOUT:
  case VC_EVENT_ACTIVE_TIMEOUT:
    // The other side of the connection is either already dead
    //   or rendered inoperative by the error on the connection
    //   Note: use tunnel close vc so the tunnel knows we are
    //    nuking the of the connection as well
    tunnel.close_vc(p);
    tunnel.local_finish_all(p);

    // Because we've closed the net vc this error came in, it's write
    //  direction is now dead as well.  If that side still being fed data,
    //  we need to kill that pipe as well
    if (p->self_consumer->producer->alive) {
      p->self_consumer->producer->alive = false;
      if (p->self_consumer->producer->self_consumer->alive) {
        p->self_consumer->producer->vc->do_io_shutdown(IO_SHUTDOWN_READ);
      } else {
        tunnel.close_vc(p->self_consumer->producer);
      }
    }
    break;
  case VC_EVENT_READ_COMPLETE:
  case HTTP_TUNNEL_EVENT_PRECOMPLETE:
  // We should never get these event since we don't know
  //  how long the stream is
  default:
    ink_release_assert(0);
  }

  // Update stats
  switch (p->vc_type) {
  case HT_HTTP_SERVER:
    server_response_body_bytes += p->bytes_read;
    break;
  case HT_HTTP_CLIENT:
    client_request_body_bytes += p->bytes_read;
    break;
  default:
    // Covered here:
    // HT_CACHE_READ, HT_CACHE_WRITE,
    // HT_TRANSFORM, HT_STATIC.
    break;
  }

  return 0;
}

int
HttpSM::tunnel_handler_ssl_consumer(int event, HttpTunnelConsumer *c)
{
  STATE_ENTER(&HttpSM::tunnel_handler_ssl_consumer, event);

  switch (event) {
  case VC_EVENT_ERROR:
  case VC_EVENT_EOS:
  case VC_EVENT_INACTIVITY_TIMEOUT:
  case VC_EVENT_ACTIVE_TIMEOUT:
    // we need to mark the producer dead
    // otherwise it can stay alive forever.
    if (c->producer->alive) {
      c->producer->alive = false;
      if (c->producer->self_consumer->alive) {
        c->producer->vc->do_io_shutdown(IO_SHUTDOWN_READ);
      } else {
        tunnel.close_vc(c->producer);
      }
    }
    // Since we are changing the state of the self_producer
    //  we must have the tunnel shutdown the vc
    tunnel.close_vc(c);
    tunnel.local_finish_all(c->self_producer);
    break;

  case VC_EVENT_WRITE_COMPLETE:
    // If we get this event, it means that the producer
    //  has finished and we wrote the remaining data
    //  to the consumer
    //
    // If the read side of this connection has not yet
    //  closed, do a write half-close and then wait for
    //  read side to close so that we don't cut off
    //  pipelined responses with TCP resets
    //
    // ink_assert(c->producer->alive == false);
    c->write_success = true;
    if (c->self_producer->alive == true) {
      c->vc->do_io_shutdown(IO_SHUTDOWN_WRITE);
    } else {
      c->vc->do_io_close();
    }
    break;

  default:
    ink_release_assert(0);
  }

  // Update stats
  switch (c->vc_type) {
  case HT_HTTP_SERVER:
    server_request_body_bytes += c->bytes_written;
    break;
  case HT_HTTP_CLIENT:
    client_response_body_bytes += c->bytes_written;
    break;
  default:
    // Handled here:
    // HT_CACHE_READ, HT_CACHE_WRITE, HT_TRANSFORM,
    // HT_STATIC
    break;
  }

  return 0;
}

int
HttpSM::tunnel_handler_transform_write(int event, HttpTunnelConsumer *c)
{
  STATE_ENTER(&HttpSM::tunnel_handler_transform_write, event);

  HttpTransformInfo *i;

  // Figure out if this the request or response transform
  // : use post_transform_info.entry because post_transform_info.vc
  // is not set to NULL after the post transform is done.
  if (post_transform_info.entry) {
    i = &post_transform_info;
    ink_assert(c->vc == i->entry->vc);
  } else {
    i = &transform_info;
    ink_assert(c->vc == i->vc);
    ink_assert(c->vc == i->entry->vc);
  }

  switch (event) {
  case VC_EVENT_ERROR:
    // Transform error
    tunnel.chain_abort_all(c->producer);
    c->handler_state = HTTP_SM_TRANSFORM_FAIL;
    c->vc->do_io_close(EHTTP_ERROR);
    break;
  case VC_EVENT_EOS:
    //   It possible the transform quit
    //   before the producer finished.  If this is true
    //   we need shut  down the producer if it doesn't
    //   have other consumers to serve or else it will
    //   fill up buffer and get hung
    if (c->producer->alive && c->producer->num_consumers == 1) {
      // Send a tunnel detach event to the producer
      //   to shut it down but indicates it should not abort
      //   downstream (on the other side of the transform)
      //   cache writes
      tunnel.producer_handler(HTTP_TUNNEL_EVENT_CONSUMER_DETACH, c->producer);
    }
  // FALLTHROUGH
  case VC_EVENT_WRITE_COMPLETE:
    // write to transform complete - shutdown the write side
    c->write_success = true;
    c->vc->do_io_shutdown(IO_SHUTDOWN_WRITE);

    // If the read side has not started up yet, then the
    //  this transform_vc is no longer owned by the tunnel
    if (c->self_producer == NULL) {
      i->entry->in_tunnel = false;
    } else if (c->self_producer->alive == false) {
      // The read side of the Transform
      //   has already completed (possible when the
      //   transform intentionally truncates the response).
      //   So close it
      c->vc->do_io(VIO::CLOSE);
    }
    break;
  default:
    ink_release_assert(0);
  }

  // attribute the size written to the transform from various sources
  // NOTE: the range transform is excluded from this accounting and
  // is instead handled in HttpSM::tunnel_handler_ua
  //
  // the reasoning is that the range transform is internal functionality
  // in support of HTTP 1.1 compliance, therefore part of "normal" operation
  // all other transforms are plugin driven and the difference between
  // source data and final data should represent the transformation delta
  //
  if (t_state.range_setup == HttpTransact::RANGE_NONE) {
    switch (t_state.pre_transform_source) {
    case HttpTransact::SOURCE_HTTP_ORIGIN_SERVER:
      server_response_body_bytes = client_response_body_bytes;
      break;
    case HttpTransact::SOURCE_CACHE:
      cache_response_body_bytes = client_response_body_bytes;
      break;
    default:
      break;
    }
  }

  return 0;
}

int
HttpSM::tunnel_handler_transform_read(int event, HttpTunnelProducer *p)
{
  STATE_ENTER(&HttpSM::tunnel_handler_transform_read, event);

  ink_assert(p->vc == transform_info.vc || p->vc == post_transform_info.vc);

  switch (event) {
  case VC_EVENT_ERROR:
    // Transform error
    tunnel.chain_abort_all(p->self_consumer->producer);
    break;
  case VC_EVENT_EOS:
    // If we did not get enough data from the transform abort the
    //    cache write otherwise fallthrough to the transform
    //    completing successfully
    if (t_state.hdr_info.transform_response_cl != HTTP_UNDEFINED_CL &&
        p->read_vio->nbytes < t_state.hdr_info.transform_response_cl) {
      tunnel.abort_cache_write_finish_others(p);
      break;
    }
  // FALL-THROUGH
  case VC_EVENT_READ_COMPLETE:
  case HTTP_TUNNEL_EVENT_PRECOMPLETE:
    // Transform complete
    p->read_success = true;
    tunnel.local_finish_all(p);
    break;
  default:
    ink_release_assert(0);
  }

  // it's possible that the write side of the
  //  transform hasn't detached yet.  If it is still alive,
  //  don't close the transform vc
  if (p->self_consumer->alive == false) {
    p->vc->do_io_close();
  }
  p->handler_state = HTTP_SM_TRANSFORM_CLOSED;

  return 0;
}

int
HttpSM::tunnel_handler_plugin_agent(int event, HttpTunnelConsumer *c)
{
  STATE_ENTER(&HttpSM::tunnel_handler_plugin_client, event);

  switch (event) {
  case VC_EVENT_ERROR:
    c->vc->do_io_close(EHTTP_ERROR); // close up
    // Signal producer if we're the last consumer.
    if (c->producer->alive && c->producer->num_consumers == 1) {
      tunnel.producer_handler(HTTP_TUNNEL_EVENT_CONSUMER_DETACH, c->producer);
    }
    break;
  case VC_EVENT_EOS:
    if (c->producer->alive && c->producer->num_consumers == 1) {
      tunnel.producer_handler(HTTP_TUNNEL_EVENT_CONSUMER_DETACH, c->producer);
    }
  // FALLTHROUGH
  case VC_EVENT_WRITE_COMPLETE:
    c->write_success = true;
    c->vc->do_io(VIO::CLOSE);
    break;
  default:
    ink_release_assert(0);
  }

  return 0;
}

int
HttpSM::state_srv_lookup(int event, void *data)
{
  STATE_ENTER(&HttpSM::state_srv_lookup, event);

  ink_assert(t_state.req_flavor == HttpTransact::REQ_FLAVOR_SCHEDULED_UPDATE ||
             t_state.req_flavor == HttpTransact::REQ_FLAVOR_REVPROXY || ua_entry->vc != NULL);

  switch (event) {
  case EVENT_SRV_LOOKUP:
    pending_action = NULL;
    process_srv_info((HostDBInfo *)data);
    break;
  case EVENT_SRV_IP_REMOVED:
    ink_assert(!"Unexpected SRV event from HostDB. What up, Eric?");
    break;
  default:
    ink_assert(!"Unexpected event");
  }

  return 0;
}

int
HttpSM::state_remap_request(int event, void * /* data ATS_UNUSED */)
{
  STATE_ENTER(&HttpSM::state_remap_request, event);

  switch (event) {
  case EVENT_REMAP_ERROR: {
    ink_assert(!"this doesn't happen");
    pending_action = NULL;
    Error("error remapping request [see previous errors]");
    call_transact_and_set_next_state(HttpTransact::HandleRequest); // HandleRequest skips EndRemapRequest
    break;
  }

  case EVENT_REMAP_COMPLETE: {
    pending_action = NULL;
    DebugSM("url_rewrite", "completed processor-based remapping request for [%" PRId64 "]", sm_id);
    t_state.url_remap_success = remapProcessor.finish_remap(&t_state);
    call_transact_and_set_next_state(NULL);
    break;
  }

  default:
    ink_assert("Unexpected event inside state_remap_request");
    break;
  }

  return 0;
}

void
HttpSM::do_remap_request(bool run_inline)
{
  DebugSM("http_seq", "[HttpSM::do_remap_request] Remapping request");
  DebugSM("url_rewrite", "Starting a possible remapping for request [%" PRId64 "]", sm_id);

  bool ret = false;
  if (t_state.cop_test_page == false) {
    ret = remapProcessor.setup_for_remap(&t_state);
  }

  // Preserve pristine url before remap
  // This needs to be done after the Host: header for reverse proxy is added to the url, but
  // before we return from this function for forward proxy
  t_state.pristine_url.create(t_state.hdr_info.client_request.url_get()->m_heap);
  t_state.pristine_url.copy(t_state.hdr_info.client_request.url_get());

  if (!ret) {
    DebugSM("url_rewrite", "Could not find a valid remapping entry for this request [%" PRId64 "]", sm_id);
    if (!run_inline) {
      handleEvent(EVENT_REMAP_COMPLETE, NULL);
    }
    return;
  }

  DebugSM("url_rewrite", "Found a remap map entry for [%" PRId64 "], attempting to remap request and call any plugins", sm_id);
  Action *remap_action_handle = remapProcessor.perform_remap(this, &t_state);

  if (remap_action_handle != ACTION_RESULT_DONE) {
    DebugSM("url_rewrite", "Still more remapping needed for [%" PRId64 "]", sm_id);
    ink_assert(!pending_action);
    historical_action = pending_action = remap_action_handle;
  }

  return;
}

void
HttpSM::do_hostdb_lookup()
{
  /*
      //////////////////////////////////////////
      // if a connection to the origin server //
      // is currently opened --- close it.    //
      //////////////////////////////////////////
      if (m_origin_server_vc != 0) {
     origin_server_close(CLOSE_CONNECTION);
     if (m_response_body_tunnel_buffer_.buf() != 0)
         m_response_body_tunnel_buffer_.reset();
      }
      */

  ink_assert(t_state.dns_info.lookup_name != NULL);
  ink_assert(pending_action == NULL);

  milestones[TS_MILESTONE_DNS_LOOKUP_BEGIN] = Thread::get_hrtime();
  bool use_srv_records = t_state.srv_lookup;

  if (use_srv_records) {
    char d[MAXDNAME];

    memcpy(d, "_http._tcp.", 11);                                  // don't copy '\0'
    ink_strlcpy(d + 11, t_state.server_info.name, sizeof(d) - 11); // all in the name of performance!

    DebugSM("dns_srv", "Beginning lookup of SRV records for origin %s", d);

    HostDBProcessor::Options opt;
    if (t_state.api_txn_dns_timeout_value != -1)
      opt.timeout = t_state.api_txn_dns_timeout_value;
    Action *srv_lookup_action_handle =
      hostDBProcessor.getSRVbyname_imm(this, (process_srv_info_pfn)&HttpSM::process_srv_info, d, 0, opt);

    if (srv_lookup_action_handle != ACTION_RESULT_DONE) {
      ink_assert(!pending_action);
      pending_action = srv_lookup_action_handle;
      historical_action = pending_action;
    } else {
      char *host_name = t_state.dns_info.srv_lookup_success ? t_state.dns_info.srv_hostname : t_state.dns_info.lookup_name;
      opt.port = t_state.dns_info.srv_lookup_success ? t_state.dns_info.srv_port : t_state.server_info.dst_addr.isValid() ?
                                                       t_state.server_info.dst_addr.host_order_port() :
                                                       t_state.hdr_info.client_request.port_get();
      opt.flags = (t_state.cache_info.directives.does_client_permit_dns_storing) ? HostDBProcessor::HOSTDB_DO_NOT_FORCE_DNS :
                                                                                   HostDBProcessor::HOSTDB_FORCE_DNS_RELOAD;
      opt.timeout = (t_state.api_txn_dns_timeout_value != -1) ? t_state.api_txn_dns_timeout_value : 0;
      opt.host_res_style = ua_session->host_res_style;

      Action *dns_lookup_action_handle =
        hostDBProcessor.getbyname_imm(this, (process_hostdb_info_pfn)&HttpSM::process_hostdb_info, host_name, 0, opt);
      if (dns_lookup_action_handle != ACTION_RESULT_DONE) {
        ink_assert(!pending_action);
        pending_action = dns_lookup_action_handle;
        historical_action = pending_action;
      } else {
        call_transact_and_set_next_state(NULL);
      }
    }
    return;
  } else { /* we aren't using SRV stuff... */
    DebugSM("http_seq", "[HttpSM::do_hostdb_lookup] Doing DNS Lookup");

    // If there is not a current server, we must be looking up the origin
    //  server at the beginning of the transaction
<<<<<<< HEAD
    int server_port = t_state.current.server ? t_state.current.server->port : t_state.server_info.port;
=======
    int server_port =
      t_state.current.server ? t_state.current.server->dst_addr.host_order_port() : t_state.server_info.dst_addr.isValid() ?
                               t_state.server_info.dst_addr.host_order_port() :
                               t_state.hdr_info.client_request.port_get();
>>>>>>> 95f45d4a

    if (t_state.api_txn_dns_timeout_value != -1) {
      DebugSM("http_timeout", "beginning DNS lookup. allowing %d mseconds for DNS lookup", t_state.api_txn_dns_timeout_value);
    }

    HostDBProcessor::Options opt;
    opt.port = server_port;
    opt.flags = (t_state.cache_info.directives.does_client_permit_dns_storing) ? HostDBProcessor::HOSTDB_DO_NOT_FORCE_DNS :
                                                                                 HostDBProcessor::HOSTDB_FORCE_DNS_RELOAD;
    opt.timeout = (t_state.api_txn_dns_timeout_value != -1) ? t_state.api_txn_dns_timeout_value : 0;
    opt.host_res_style = ua_session->host_res_style;

    Action *dns_lookup_action_handle = hostDBProcessor.getbyname_imm(this, (process_hostdb_info_pfn)&HttpSM::process_hostdb_info,
                                                                     t_state.dns_info.lookup_name, 0, opt);

    if (dns_lookup_action_handle != ACTION_RESULT_DONE) {
      ink_assert(!pending_action);
      pending_action = dns_lookup_action_handle;
      historical_action = pending_action;
    } else {
      call_transact_and_set_next_state(NULL);
    }
    return;
  }
  ink_assert(!"not reached");
  return;
}

void
HttpSM::do_hostdb_reverse_lookup()
{
  ink_assert(t_state.dns_info.lookup_name != NULL);
  ink_assert(pending_action == NULL);

  DebugSM("http_seq", "[HttpSM::do_hostdb_reverse_lookup] Doing reverse DNS Lookup");

  IpEndpoint addr;
  ats_ip_pton(t_state.dns_info.lookup_name, &addr.sa);
  Action *dns_lookup_action_handle = hostDBProcessor.getbyaddr_re(this, &addr.sa);

  if (dns_lookup_action_handle != ACTION_RESULT_DONE) {
    ink_assert(!pending_action);
    pending_action = dns_lookup_action_handle;
    historical_action = pending_action;
  }
  return;
}

void
HttpSM::do_hostdb_update_if_necessary()
{
  int issue_update = 0;

  if (t_state.current.server == NULL || plugin_tunnel_type != HTTP_NO_PLUGIN_TUNNEL) {
    // No server, so update is not necessary
    return;
  }
  // If we failed back over to the origin server, we don't have our
  //   hostdb information anymore which means we shouldn't update the hostdb
  if (!ats_ip_addr_eq(&t_state.current.server->dst_addr.sa, t_state.host_db_info.ip())) {
    DebugSM("http", "[%" PRId64 "] skipping hostdb update due to server failover", sm_id);
    return;
  }

  if (t_state.updated_server_version != HostDBApplicationInfo::HTTP_VERSION_UNDEFINED) {
    // we may have incorrectly assumed that the hostdb had the wrong version of
    // http for the server because our first few connect attempts to the server
    // failed, causing us to downgrade our requests to a lower version and changing
    // our information about the server version.
    //
    // This test therefore just issues the update only if the hostdb version is
    // in fact different from the version we want the value to be updated to.
    if (t_state.host_db_info.app.http_data.http_version != t_state.updated_server_version) {
      t_state.host_db_info.app.http_data.http_version = t_state.updated_server_version;
      issue_update |= 1;
    }

    t_state.updated_server_version = HostDBApplicationInfo::HTTP_VERSION_UNDEFINED;
  }
  // Check to see if we need to report or clear a connection failure
  if (t_state.current.server->had_connect_fail()) {
    issue_update |= 1;
    mark_host_failure(&t_state.host_db_info, t_state.client_request_time);
  } else {
    if (t_state.host_db_info.app.http_data.last_failure != 0) {
      t_state.host_db_info.app.http_data.last_failure = 0;
      issue_update |= 1;
      char addrbuf[INET6_ADDRPORTSTRLEN];
      DebugSM("http", "[%" PRId64 "] hostdb update marking IP: %s as up", sm_id,
              ats_ip_nptop(&t_state.current.server->dst_addr.sa, addrbuf, sizeof(addrbuf)));
      DebugSM("http", "[%" PRId64 "] hostdb update marking IP: %s as up", sm_id,
              ats_ip_nptop(&t_state.current.server->dst_addr.sa, addrbuf, sizeof(addrbuf)));
    }

    if (t_state.dns_info.srv_lookup_success && t_state.dns_info.srv_app.http_data.last_failure != 0) {
      t_state.dns_info.srv_app.http_data.last_failure = 0;
      hostDBProcessor.setby_srv(t_state.dns_info.lookup_name, 0, t_state.dns_info.srv_hostname, &t_state.dns_info.srv_app);
      DebugSM("http", "[%" PRId64 "] hostdb update marking SRV: %s as up", sm_id, t_state.dns_info.srv_hostname);
    }
  }

  if (issue_update) {
    hostDBProcessor.setby(t_state.current.server->name, strlen(t_state.current.server->name), &t_state.current.server->dst_addr.sa,
                          &t_state.host_db_info.app);
  }

  char addrbuf[INET6_ADDRPORTSTRLEN];
  DebugSM("http", "server info = %s", ats_ip_nptop(&t_state.current.server->dst_addr.sa, addrbuf, sizeof(addrbuf)));
  return;
}

/*
 * range entry valid [a,b] (a >= 0 and b >= 0 and a <= b)
 * HttpTransact::RANGE_NONE if the content length of cached copy is zero or
 * no range entry
 * HttpTransact::RANGE_NOT_SATISFIABLE iff all range entries are valid but
 * none overlap the current extent of the cached copy
 * HttpTransact::RANGE_NOT_HANDLED if out-of-order Range entries or
 * the cached copy`s content_length is INT64_MAX (e.g. read_from_writer and trunked)
 * HttpTransact::RANGE_REQUESTED if all sub range entries are valid and
 * in order (remove the entries that not overlap the extent of cache copy)
 */
void
HttpSM::parse_range_and_compare(MIMEField *field, int64_t content_length)
{
  int prev_good_range = -1;
  const char *value;
  int value_len;
  int n_values;
  int nr = 0; // number of valid ranges, also index to range array.
  int not_satisfy = 0;
  HdrCsvIter csv;
  const char *s, *e, *tmp;
  RangeRecord *ranges = NULL;
  int64_t start, end;

  ink_assert(field != NULL && t_state.range_setup == HttpTransact::RANGE_NONE && t_state.ranges == NULL);

  if (content_length <= 0)
    return;

  // ToDo: Can this really happen?
  if (content_length == INT64_MAX) {
    t_state.range_setup = HttpTransact::RANGE_NOT_HANDLED;
    return;
  }

  if (parse_range_done) {
    Debug("http_range", "parse_range already done, t_state.range_setup %d", t_state.range_setup);
    return;
  }
  parse_range_done = true;

  n_values = 0;
  value = csv.get_first(field, &value_len);
  while (value) {
    ++n_values;
    value = csv.get_next(&value_len);
  }

  value = csv.get_first(field, &value_len);
  if (n_values <= 0 || ptr_len_ncmp(value, value_len, "bytes=", 6))
    return;

  ranges = new RangeRecord[n_values];
  value += 6; // skip leading 'bytes='
  value_len -= 6;

  // assume range_in_cache
  t_state.range_in_cache = true;

  for (; value; value = csv.get_next(&value_len)) {
    if (!(tmp = (const char *)memchr(value, '-', value_len))) {
      t_state.range_setup = HttpTransact::RANGE_NONE;
      goto Lfaild;
    }

    // process start value
    s = value;
    e = tmp;
    // skip leading white spaces
    for (; s < e && ParseRules::is_ws(*s); ++s)
      ;

    if (s >= e)
      start = -1;
    else {
      for (start = 0; s < e && *s >= '0' && *s <= '9'; ++s)
        start = start * 10 + (*s - '0');
      // skip last white spaces
      for (; s < e && ParseRules::is_ws(*s); ++s)
        ;

      if (s < e || start < 0) {
        t_state.range_setup = HttpTransact::RANGE_NONE;
        goto Lfaild;
      }
    }

    // process end value
    s = tmp + 1;
    e = value + value_len;
    // skip leading white spaces
    for (; s < e && ParseRules::is_ws(*s); ++s)
      ;

    if (s >= e) {
      if (start < 0) {
        t_state.range_setup = HttpTransact::RANGE_NONE;
        goto Lfaild;
      } else if (start >= content_length) {
        not_satisfy++;
        continue;
      }
      end = content_length - 1;
    } else {
      for (end = 0; s < e && *s >= '0' && *s <= '9'; ++s)
        end = end * 10 + (*s - '0');
      // skip last white spaces
      for (; s < e && ParseRules::is_ws(*s); ++s)
        ;

      if (s < e || end < 0) {
        t_state.range_setup = HttpTransact::RANGE_NONE;
        goto Lfaild;
      }

      if (start < 0) {
        if (end >= content_length)
          end = content_length;
        start = content_length - end;
        end = content_length - 1;
      } else if (start >= content_length && start <= end) {
        not_satisfy++;
        continue;
      }

      if (end >= content_length)
        end = content_length - 1;
    }

    if (start > end) {
      t_state.range_setup = HttpTransact::RANGE_NONE;
      goto Lfaild;
    }

    if (prev_good_range >= 0 && start <= ranges[prev_good_range]._end) {
      t_state.range_setup = HttpTransact::RANGE_NOT_HANDLED;
      goto Lfaild;
    }

    ink_assert(start >= 0 && end >= 0 && start < content_length && end < content_length);

    prev_good_range = nr;
    ranges[nr]._start = start;
    ranges[nr]._end = end;
    ++nr;

    if (!cache_sm.cache_read_vc->is_pread_capable() && cache_config_read_while_writer == 2) {
      // write in progress, check if request range not in cache yet
      HTTPInfo::FragOffset *frag_offset_tbl = t_state.cache_info.object_read->get_frag_table();
      int frag_offset_cnt = t_state.cache_info.object_read->get_frag_offset_count();

      if (!frag_offset_tbl || !frag_offset_cnt || (frag_offset_tbl[frag_offset_cnt - 1] < (uint64_t)end)) {
        Debug("http_range", "request range in cache, end %" PRId64 ", frg_offset_cnt %d" PRId64, end, frag_offset_cnt);
        t_state.range_in_cache = false;
      }
    }
  }

  if (nr > 0) {
    t_state.range_setup = HttpTransact::RANGE_REQUESTED;
    t_state.ranges = ranges;
    t_state.num_range_fields = nr;
    return;
  }

  if (not_satisfy)
    t_state.range_setup = HttpTransact::RANGE_NOT_SATISFIABLE;

Lfaild:
  t_state.range_in_cache = false;
  t_state.num_range_fields = -1;
  delete[] ranges;
  return;
}

void
HttpSM::calculate_output_cl(int64_t num_chars_for_ct, int64_t num_chars_for_cl)
{
  int i;

  if (t_state.range_setup != HttpTransact::RANGE_REQUESTED && t_state.range_setup != HttpTransact::RANGE_NOT_TRANSFORM_REQUESTED)
    return;

  ink_assert(t_state.ranges);

  if (t_state.num_range_fields == 1) {
    t_state.range_output_cl = t_state.ranges[0]._end - t_state.ranges[0]._start + 1;
  } else {
    for (i = 0; i < t_state.num_range_fields; i++) {
      if (t_state.ranges[i]._start >= 0) {
        t_state.range_output_cl += boundary_size;
        t_state.range_output_cl += sub_header_size + num_chars_for_ct;
        t_state.range_output_cl +=
          num_chars_for_int(t_state.ranges[i]._start) + num_chars_for_int(t_state.ranges[i]._end) + num_chars_for_cl + 2;
        t_state.range_output_cl += t_state.ranges[i]._end - t_state.ranges[i]._start + 1;
        t_state.range_output_cl += 2;
      }
    }

    t_state.range_output_cl += boundary_size + 2;
  }

  Debug("http_range", "Pre-calculated Content-Length for Range response is %" PRId64, t_state.range_output_cl);
}

void
HttpSM::do_range_parse(MIMEField *range_field)
{
  int num_chars_for_ct = 0;
  t_state.cache_info.object_read->response_get()->value_get(MIME_FIELD_CONTENT_TYPE, MIME_LEN_CONTENT_TYPE, &num_chars_for_ct);

  int64_t content_length = t_state.cache_info.object_read->object_size_get();
  int64_t num_chars_for_cl = num_chars_for_int(content_length);

  parse_range_and_compare(range_field, content_length);
  calculate_output_cl(num_chars_for_ct, num_chars_for_cl);
}

// this function looks for any Range: headers, parses them and either
// sets up a transform processor to handle the request OR defers to the
// HttpTunnel
void
HttpSM::do_range_setup_if_necessary()
{
  MIMEField *field;
  INKVConnInternal *range_trans;
  int field_content_type_len = -1;
  const char *content_type;

  ink_assert(t_state.cache_info.object_read != NULL);

  field = t_state.hdr_info.client_request.field_find(MIME_FIELD_RANGE, MIME_LEN_RANGE);
  ink_assert(field != NULL);

  t_state.range_setup = HttpTransact::RANGE_NONE;

  if (t_state.method == HTTP_WKSIDX_GET && t_state.hdr_info.client_request.version_get() == HTTPVersion(1, 1)) {
    do_range_parse(field);

    if (t_state.range_setup == HttpTransact::RANGE_REQUESTED) {
      if (!t_state.range_in_cache) {
        Debug("http_range", "range can't be satisifed from cache, force origin request");
        t_state.cache_lookup_result = HttpTransact::CACHE_LOOKUP_MISS;
        return;
      }

      // if only one range entry and pread is capable, no need transform range
      if (t_state.num_range_fields == 1 && cache_sm.cache_read_vc->is_pread_capable()) {
        t_state.range_setup = HttpTransact::RANGE_NOT_TRANSFORM_REQUESTED;
      } else if (api_hooks.get(TS_HTTP_RESPONSE_TRANSFORM_HOOK) == NULL) {
        Debug("http_trans", "Unable to accelerate range request, fallback to transform");
        content_type = t_state.cache_info.object_read->response_get()->value_get(MIME_FIELD_CONTENT_TYPE, MIME_LEN_CONTENT_TYPE,
                                                                                 &field_content_type_len);
        // create a Range: transform processor for requests of type Range: bytes=1-2,4-5,10-100 (eg. multiple ranges)
        range_trans = transformProcessor.range_transform(mutex, t_state.ranges, t_state.num_range_fields,
                                                         &t_state.hdr_info.transform_response, content_type, field_content_type_len,
                                                         t_state.cache_info.object_read->object_size_get());
        api_hooks.append(TS_HTTP_RESPONSE_TRANSFORM_HOOK, range_trans);
      }
    }
  }
}


void
HttpSM::do_cache_lookup_and_read()
{
  // TODO decide whether to uncomment after finish testing redirect
  // ink_assert(server_session == NULL);
  ink_assert(pending_action == 0);

  HTTP_INCREMENT_TRANS_STAT(http_cache_lookups_stat);

  milestones[TS_MILESTONE_CACHE_OPEN_READ_BEGIN] = Thread::get_hrtime();
  t_state.cache_lookup_result = HttpTransact::CACHE_LOOKUP_NONE;
  t_state.cache_info.lookup_count++;
  // YTS Team, yamsat Plugin
  // Changed the lookup_url to c_url which enables even
  // the new redirect url to perform a CACHE_LOOKUP
  URL *c_url;
  if (t_state.redirect_info.redirect_in_process)
    c_url = t_state.hdr_info.client_request.url_get();
  else
    c_url = t_state.cache_info.lookup_url;

  DebugSM("http_seq", "[HttpSM::do_cache_lookup_and_read] [%" PRId64 "] Issuing cache lookup for URL %s", sm_id,
          c_url->string_get(&t_state.arena));

  HttpCacheKey key;
  Cache::generate_key(&key, c_url, t_state.txn_conf->cache_generation_number);

  Action *cache_action_handle =
    cache_sm.open_read(&key, c_url, &t_state.hdr_info.client_request, &(t_state.cache_info.config),
                       (time_t)((t_state.cache_control.pin_in_cache_for < 0) ? 0 : t_state.cache_control.pin_in_cache_for));
  //
  // pin_in_cache value is an open_write parameter.
  // It is passed in open_read to allow the cluster to
  // optimize the typical open_read/open_read failed/open_write
  // sequence.
  //
  if (cache_action_handle != ACTION_RESULT_DONE) {
    ink_assert(!pending_action);
    pending_action = cache_action_handle;
    historical_action = pending_action;
  }
  REMEMBER((long)pending_action, reentrancy_count);

  return;
}

void
HttpSM::do_cache_delete_all_alts(Continuation *cont)
{
  // Do not delete a non-existant object.
  ink_assert(t_state.cache_info.object_read);

  DebugSM("http_seq", "[HttpSM::do_cache_delete_all_alts] Issuing cache delete for %s",
          t_state.cache_info.lookup_url->string_get_ref());

  Action *cache_action_handle = NULL;

  HttpCacheKey key;
  Cache::generate_key(&key, t_state.cache_info.lookup_url, t_state.txn_conf->cache_generation_number);
  cache_action_handle = cacheProcessor.remove(cont, &key, t_state.cache_control.cluster_cache_local);
  if (cont != NULL) {
    if (cache_action_handle != ACTION_RESULT_DONE) {
      ink_assert(!pending_action);
      pending_action = cache_action_handle;
      historical_action = pending_action;
    }
  }

  return;
}

inline void
HttpSM::do_cache_prepare_write()
{
  // statistically no need to retry when we are trying to lock
  // LOCK_URL_SECOND url because the server's behavior is unlikely to change
  milestones[TS_MILESTONE_CACHE_OPEN_WRITE_BEGIN] = Thread::get_hrtime();
  bool retry = (t_state.api_lock_url == HttpTransact::LOCK_URL_FIRST);
  do_cache_prepare_action(&cache_sm, t_state.cache_info.object_read, retry);
}

inline void
HttpSM::do_cache_prepare_write_transform()
{
  if (cache_sm.cache_write_vc != NULL || tunnel.has_cache_writer())
    do_cache_prepare_action(&transform_cache_sm, NULL, false, true);
  else
    do_cache_prepare_action(&transform_cache_sm, NULL, false);
}

void
HttpSM::do_cache_prepare_update()
{
  if (t_state.cache_info.object_read != NULL && t_state.cache_info.object_read->valid() &&
      t_state.cache_info.object_store.valid() && t_state.cache_info.object_store.response_get() != NULL &&
      t_state.cache_info.object_store.response_get()->valid() &&
      t_state.hdr_info.client_request.method_get_wksidx() == HTTP_WKSIDX_GET) {
    t_state.cache_info.object_store.request_set(t_state.cache_info.object_read->request_get());
    // t_state.cache_info.object_read = NULL;
    // cache_sm.close_read();

    t_state.transact_return_point = HttpTransact::HandleUpdateCachedObject;
    ink_assert(cache_sm.cache_write_vc == NULL);
    HTTP_SM_SET_DEFAULT_HANDLER(&HttpSM::state_cache_open_write);
    // don't retry read for update
    do_cache_prepare_action(&cache_sm, t_state.cache_info.object_read, false);
  } else {
    t_state.api_modifiable_cached_resp = false;
    call_transact_and_set_next_state(HttpTransact::HandleApiErrorJump);
  }
}

void
HttpSM::do_cache_prepare_action(HttpCacheSM *c_sm, CacheHTTPInfo *object_read_info, bool retry, bool allow_multiple)
{
  URL *o_url, *c_url, *s_url;
  bool restore_client_request = false;

  ink_assert(!pending_action);

  if (t_state.api_lock_url == HttpTransact::LOCK_URL_FIRST) {
    if (t_state.redirect_info.redirect_in_process) {
      o_url = &(t_state.redirect_info.original_url);
      ink_assert(o_url->valid());
      restore_client_request = true;
      s_url = o_url;
    } else {
      o_url = &(t_state.cache_info.original_url);
      if (o_url->valid())
        s_url = o_url;
      else
        s_url = t_state.cache_info.lookup_url;
    }
  } else if (t_state.api_lock_url == HttpTransact::LOCK_URL_SECOND) {
    s_url = &t_state.cache_info.lookup_url_storage;
  } else {
    ink_assert(t_state.api_lock_url == HttpTransact::LOCK_URL_ORIGINAL);
    s_url = &(t_state.cache_info.original_url);
    restore_client_request = true;
  }

  // modify client request to make it have the url we are going to
  // store into the cache
  if (restore_client_request) {
    c_url = t_state.hdr_info.client_request.url_get();
    s_url->copy(c_url);
  }

  ink_assert(s_url != NULL && s_url->valid());
  DebugSM("http_cache_write", "[%" PRId64 "] writing to cache with URL %s", sm_id, s_url->string_get(&t_state.arena));

  HttpCacheKey key;
  Cache::generate_key(&key, s_url, t_state.txn_conf->cache_generation_number);

  Action *cache_action_handle = c_sm->open_write(
    &key, s_url, &t_state.hdr_info.client_request, object_read_info,
    (time_t)((t_state.cache_control.pin_in_cache_for < 0) ? 0 : t_state.cache_control.pin_in_cache_for), retry, allow_multiple);

  if (cache_action_handle != ACTION_RESULT_DONE) {
    ink_assert(!pending_action);
    pending_action = cache_action_handle;
    historical_action = pending_action;
  }
}

//////////////////////////////////////////////////////////////////////////
//
//  HttpSM::do_http_server_open()
//
//////////////////////////////////////////////////////////////////////////
void
HttpSM::do_http_server_open(bool raw)
{
  int ip_family = t_state.current.server->dst_addr.sa.sa_family;
  DebugSM("http_track", "entered inside do_http_server_open ][%s]", ats_ip_family_name(ip_family));

  ink_assert(server_entry == NULL);

  // ua_entry can be null if a scheduled update is also a reverse proxy
  // request. Added REVPROXY to the assert below, and then changed checks
  // to be based on ua_session != NULL instead of req_flavor value.
  ink_assert(ua_entry != NULL || t_state.req_flavor == HttpTransact::REQ_FLAVOR_SCHEDULED_UPDATE ||
             t_state.req_flavor == HttpTransact::REQ_FLAVOR_REVPROXY);

  ink_assert(pending_action == NULL);

  if (false == t_state.api_server_addr_set) {
    ink_assert(t_state.current.server->dst_addr.host_order_port() > 0);
  } else {
    ink_assert(t_state.current.server->dst_addr.port() != 0); // verify the plugin set it to something.
  }

  char addrbuf[INET6_ADDRPORTSTRLEN];
  DebugSM("http", "[%" PRId64 "] open connection to %s: %s", sm_id, t_state.current.server->name,
          ats_ip_nptop(&t_state.current.server->dst_addr.sa, addrbuf, sizeof(addrbuf)));

  if (plugin_tunnel) {
    PluginVCCore *t = plugin_tunnel;
    plugin_tunnel = NULL;
    Action *pvc_action_handle = t->connect_re(this);

    // This connect call is always reentrant
    ink_release_assert(pvc_action_handle == ACTION_RESULT_DONE);
    return;
  }

  DebugSM("http_seq", "[HttpSM::do_http_server_open] Sending request to server");

  milestones[TS_MILESTONE_SERVER_CONNECT] = Thread::get_hrtime();
  if (milestones[TS_MILESTONE_SERVER_FIRST_CONNECT] == 0) {
    milestones[TS_MILESTONE_SERVER_FIRST_CONNECT] = milestones[TS_MILESTONE_SERVER_CONNECT];
  }

  if (t_state.pCongestionEntry != NULL) {
    if (t_state.pCongestionEntry->F_congested() &&
        (!t_state.pCongestionEntry->proxy_retry(milestones[TS_MILESTONE_SERVER_CONNECT]))) {
      t_state.congestion_congested_or_failed = 1;
      t_state.pCongestionEntry->stat_inc_F();
      CONGEST_INCREMENT_DYN_STAT(congested_on_F_stat);
      handleEvent(CONGESTION_EVENT_CONGESTED_ON_F, NULL);
      return;
    } else if (t_state.pCongestionEntry->M_congested(ink_hrtime_to_sec(milestones[TS_MILESTONE_SERVER_CONNECT]))) {
      t_state.pCongestionEntry->stat_inc_M();
      t_state.congestion_congested_or_failed = 1;
      CONGEST_INCREMENT_DYN_STAT(congested_on_M_stat);
      handleEvent(CONGESTION_EVENT_CONGESTED_ON_M, NULL);
      return;
    }
  }
  // If this is not a raw connection, we try to get a session from the
  //  shared session pool.  Raw connections are for SSLs tunnel and
  //  require a new connection
  //

  // This problem with POST requests is a bug.  Because of the issue of the
  // race with us sending a request after server has closed but before the FIN
  // gets to us, we should open a new connection for POST.  I believe TS used
  // to do this but as far I can tell the code that prevented keep-alive if
  // there is a request body has been removed.

  // If we are sending authorizations headers, mark the connection private
  //
  // We do this here because it means that we will not waste a connection from the pool if we already
  // know that the session will be private. This is overridable meaning that if a plugin later decides
  // it shouldn't be private it can still be returned to a shared pool.
  //
  if (t_state.txn_conf->auth_server_session_private == 1 &&
      t_state.hdr_info.server_request.presence(MIME_PRESENCE_AUTHORIZATION | MIME_PRESENCE_PROXY_AUTHORIZATION |
                                               MIME_PRESENCE_WWW_AUTHENTICATE)) {
    DebugSM("http_ss_auth", "Setting server session to private for authorization header");
    will_be_private_ss = true;
  }

  if (t_state.method == HTTP_WKSIDX_POST || t_state.method == HTTP_WKSIDX_PUT) {
    // don't share the session if keep-alive for post is not on
    if (t_state.txn_conf->keep_alive_post_out == 0) {
      DebugSM("http_ss", "Setting server session to private because of keep-alive post out");
      will_be_private_ss = true;
    }
  }

  // If there is already an attached server session mark it as private.
  if (server_session != NULL && will_be_private_ss) {
    set_server_session_private(true);
  }

  if (raw == false && TS_SERVER_SESSION_SHARING_MATCH_NONE != t_state.txn_conf->server_session_sharing_match &&
      (t_state.txn_conf->keep_alive_post_out == 1 || t_state.hdr_info.request_content_length == 0) && !is_private() &&
      ua_session != NULL) {
    HSMresult_t shared_result;
    shared_result = httpSessionManager.acquire_session(this,                                 // state machine
                                                       &t_state.current.server->dst_addr.sa, // ip + port
                                                       t_state.current.server->name,         // hostname
                                                       ua_session,                           // has ptr to bound ua sessions
                                                       this                                  // sm
                                                       );

    switch (shared_result) {
    case HSM_DONE:
      hsm_release_assert(server_session != NULL);
      handle_http_server_open();
      return;
    case HSM_NOT_FOUND:
      hsm_release_assert(server_session == NULL);
      break;
    case HSM_RETRY:
      //  Could not get shared pool lock
      //   FIX: should retry lock
      break;
    default:
      hsm_release_assert(0);
    }
  }
  // Avoid a problem where server session sharing is disabled and we have keep-alive, we are trying to open a new server
  // session when we already have an attached server session.
  else if ((TS_SERVER_SESSION_SHARING_MATCH_NONE == t_state.txn_conf->server_session_sharing_match || is_private()) &&
           (ua_session != NULL)) {
    HttpServerSession *existing_ss = ua_session->get_server_session();

    if (existing_ss) {
      // [amc] Not sure if this is the best option, but we don't get here unless session sharing is disabled
      // so there's no point in further checking on the match or pool values. But why check anything? The
      // client has already exchanged a request with this specific origin server and has sent another one
      // shouldn't we just automatically keep the association?
      if (ats_ip_addr_port_eq(&existing_ss->server_ip.sa, &t_state.current.server->dst_addr.sa)) {
        ua_session->attach_server_session(NULL);
        existing_ss->state = HSS_ACTIVE;
        this->attach_server_session(existing_ss);
        hsm_release_assert(server_session != NULL);
        handle_http_server_open();
        return;
      } else {
        // As this is in the non-sharing configuration, we want to close
        // the existing connection and call connect_re to get a new one
        existing_ss->release();
        ua_session->attach_server_session(NULL);
      }
    }
  }
  // Otherwise, we release the existing connection and call connect_re
  // to get a new one.
  // ua_session is null when t_state.req_flavor == REQ_FLAVOR_SCHEDULED_UPDATE
  else if (ua_session != NULL) {
    HttpServerSession *existing_ss = ua_session->get_server_session();
    if (existing_ss) {
      existing_ss->release();
      ua_session->attach_server_session(NULL);
    }
  }
  // Check to see if we have reached the max number of connections.
  // Atomically read the current number of connections and check to see
  // if we have gone above the max allowed.
  if (t_state.http_config_param->server_max_connections > 0) {
    int64_t sum;

    HTTP_READ_GLOBAL_DYN_SUM(http_current_server_connections_stat, sum);

    // Note that there is a potential race condition here where
    // the value of the http_current_server_connections_stat gets changed
    // between the statement above and the check below.
    // If this happens, we might go over the max by 1 but this is ok.
    if (sum >= t_state.http_config_param->server_max_connections) {
      ink_assert(pending_action == NULL);
      pending_action = eventProcessor.schedule_in(this, HRTIME_MSECONDS(100));
      httpSessionManager.purge_keepalives();
      return;
    }
  }
  // Check to see if we have reached the max number of connections on this
  // host.
  if (t_state.txn_conf->origin_max_connections > 0) {
    ConnectionCount *connections = ConnectionCount::getInstance();

    char addrbuf[INET6_ADDRSTRLEN];
    if (connections->getCount((t_state.current.server->dst_addr)) >= t_state.txn_conf->origin_max_connections) {
      DebugSM("http", "[%" PRId64 "] over the number of connection for this host: %s", sm_id,
              ats_ip_ntop(&t_state.current.server->dst_addr.sa, addrbuf, sizeof(addrbuf)));
      ink_assert(pending_action == NULL);
      pending_action = eventProcessor.schedule_in(this, HRTIME_MSECONDS(100));
      return;
    }
  }

  // We did not manage to get an existing session
  //  and need to open a new connection
  Action *connect_action_handle;

  NetVCOptions opt;
  opt.f_blocking_connect = false;
  opt.set_sock_param(t_state.txn_conf->sock_recv_buffer_size_out, t_state.txn_conf->sock_send_buffer_size_out,
                     t_state.txn_conf->sock_option_flag_out, t_state.txn_conf->sock_packet_mark_out,
                     t_state.txn_conf->sock_packet_tos_out);

  opt.ip_family = ip_family;

  if (ua_session) {
    opt.local_port = ua_session->outbound_port;

    IpAddr &outbound_ip = AF_INET6 == ip_family ? ua_session->outbound_ip6 : ua_session->outbound_ip4;
    if (outbound_ip.isValid()) {
      opt.addr_binding = NetVCOptions::INTF_ADDR;
      opt.local_ip = outbound_ip;
    } else if (ua_session->f_outbound_transparent) {
      opt.addr_binding = NetVCOptions::FOREIGN_ADDR;
      opt.local_ip = t_state.client_info.src_addr;
      /* If the connection is server side transparent, we can bind to the
         port that the client chose instead of randomly assigning one at
         the proxy.  This is controlled by the 'use_client_source_port'
         configuration parameter.
      */

      NetVConnection *client_vc = ua_session->get_netvc();
      if (t_state.http_config_param->use_client_source_port && NULL != client_vc) {
        opt.local_port = client_vc->get_remote_port();
      }
    }
  }

  int scheme_to_use = t_state.scheme; // get initial scheme

  if (!t_state.is_websocket) { // if not websocket, then get scheme from server request
    int new_scheme_to_use = t_state.hdr_info.server_request.url_get()->scheme_get_wksidx();
    // if the server_request url scheme was never set, try the client_request
    if (new_scheme_to_use < 0) {
      new_scheme_to_use = t_state.hdr_info.client_request.url_get()->scheme_get_wksidx();
    }
    if (new_scheme_to_use >= 0) { // found a new scheme, use it
      scheme_to_use = new_scheme_to_use;
    }
  }

  if (scheme_to_use == URL_WKSIDX_HTTPS) {
    DebugSM("http", "calling sslNetProcessor.connect_re");
    int len = 0;
    const char *host = t_state.hdr_info.server_request.host_get(&len);
    if (host && len > 0)
      opt.set_sni_servername(host, len);
    connect_action_handle = sslNetProcessor.connect_re(this,                                 // state machine
                                                       &t_state.current.server->dst_addr.sa, // addr + port
                                                       &opt);
  } else {
    if (t_state.method != HTTP_WKSIDX_CONNECT) {
      DebugSM("http", "calling netProcessor.connect_re");
      connect_action_handle = netProcessor.connect_re(this,                                 // state machine
                                                      &t_state.current.server->dst_addr.sa, // addr + port
                                                      &opt);
    } else {
      // Setup the timeouts
      // Set the inactivity timeout to the connect timeout so that we
      //   we fail this server if it doesn't start sending the response
      //   header
      MgmtInt connect_timeout;
      if (t_state.method == HTTP_WKSIDX_POST || t_state.method == HTTP_WKSIDX_PUT) {
        connect_timeout = t_state.txn_conf->post_connect_attempts_timeout;
      } else if (t_state.current.server == &t_state.parent_info) {
        connect_timeout = t_state.http_config_param->parent_connect_timeout;
      } else {
        if (t_state.pCongestionEntry != NULL)
          connect_timeout = t_state.pCongestionEntry->connect_timeout();
        else
          connect_timeout = t_state.txn_conf->connect_attempts_timeout;
      }
      DebugSM("http", "calling netProcessor.connect_s");
      connect_action_handle = netProcessor.connect_s(this,                                 // state machine
                                                     &t_state.current.server->dst_addr.sa, // addr + port
                                                     connect_timeout, &opt);
    }
  }

  if (connect_action_handle != ACTION_RESULT_DONE) {
    ink_assert(!pending_action);
    pending_action = connect_action_handle;
    historical_action = pending_action;
  }

  return;
}


void
HttpSM::do_icp_lookup()
{
  ink_assert(pending_action == NULL);

  URL *o_url = &t_state.cache_info.original_url;

  Action *icp_lookup_action_handle = icpProcessor.ICPQuery(this, o_url->valid() ? o_url : t_state.cache_info.lookup_url);

  if (icp_lookup_action_handle != ACTION_RESULT_DONE) {
    ink_assert(!pending_action);
    pending_action = icp_lookup_action_handle;
    historical_action = pending_action;
  }

  return;
}

void
HttpSM::do_api_callout_internal()
{
  if (t_state.backdoor_request) {
    handle_api_return();
    return;
  }

  switch (t_state.api_next_action) {
  case HttpTransact::SM_ACTION_API_SM_START:
    cur_hook_id = TS_HTTP_TXN_START_HOOK;
    break;
  case HttpTransact::SM_ACTION_API_PRE_REMAP:
    cur_hook_id = TS_HTTP_PRE_REMAP_HOOK;
    break;
  case HttpTransact::SM_ACTION_API_POST_REMAP:
    cur_hook_id = TS_HTTP_POST_REMAP_HOOK;
    break;
  case HttpTransact::SM_ACTION_API_READ_REQUEST_HDR:
    cur_hook_id = TS_HTTP_READ_REQUEST_HDR_HOOK;
    break;
  case HttpTransact::SM_ACTION_API_OS_DNS:
    cur_hook_id = TS_HTTP_OS_DNS_HOOK;
    break;
  case HttpTransact::SM_ACTION_API_SEND_REQUEST_HDR:
    cur_hook_id = TS_HTTP_SEND_REQUEST_HDR_HOOK;
    break;
  case HttpTransact::SM_ACTION_API_READ_CACHE_HDR:
    cur_hook_id = TS_HTTP_READ_CACHE_HDR_HOOK;
    break;
  case HttpTransact::SM_ACTION_API_CACHE_LOOKUP_COMPLETE:
    cur_hook_id = TS_HTTP_CACHE_LOOKUP_COMPLETE_HOOK;
    break;
  case HttpTransact::SM_ACTION_API_READ_RESPONSE_HDR:
    cur_hook_id = TS_HTTP_READ_RESPONSE_HDR_HOOK;
    break;
  case HttpTransact::SM_ACTION_API_SEND_RESPONSE_HDR:
    cur_hook_id = TS_HTTP_SEND_RESPONSE_HDR_HOOK;
    milestones[TS_MILESTONE_UA_BEGIN_WRITE] = Thread::get_hrtime();
    break;
  case HttpTransact::SM_ACTION_API_SM_SHUTDOWN:
    if (callout_state == HTTP_API_IN_CALLOUT || callout_state == HTTP_API_DEFERED_SERVER_ERROR) {
      callout_state = HTTP_API_DEFERED_CLOSE;
      return;
    } else {
      cur_hook_id = TS_HTTP_TXN_CLOSE_HOOK;
    }

    break;
  default:
    cur_hook_id = (TSHttpHookID)-1;
    ink_assert(!"not reached");
  }

  cur_hook = NULL;
  cur_hooks = 0;
  state_api_callout(0, NULL);
}

VConnection *
HttpSM::do_post_transform_open()
{
  ink_assert(post_transform_info.vc == NULL);

  if (is_action_tag_set("http_post_nullt")) {
    txn_hook_prepend(TS_HTTP_REQUEST_TRANSFORM_HOOK, transformProcessor.null_transform(mutex));
  }

  post_transform_info.vc = transformProcessor.open(this, api_hooks.get(TS_HTTP_REQUEST_TRANSFORM_HOOK));
  if (post_transform_info.vc) {
    // Record the transform VC in our table
    post_transform_info.entry = vc_table.new_entry();
    post_transform_info.entry->vc = post_transform_info.vc;
    post_transform_info.entry->vc_type = HTTP_TRANSFORM_VC;
  }

  return post_transform_info.vc;
}

VConnection *
HttpSM::do_transform_open()
{
  ink_assert(transform_info.vc == NULL);
  APIHook *hooks;

  if (is_action_tag_set("http_nullt")) {
    txn_hook_prepend(TS_HTTP_RESPONSE_TRANSFORM_HOOK, transformProcessor.null_transform(mutex));
  }

  hooks = api_hooks.get(TS_HTTP_RESPONSE_TRANSFORM_HOOK);
  if (hooks) {
    transform_info.vc = transformProcessor.open(this, hooks);

    // Record the transform VC in our table
    transform_info.entry = vc_table.new_entry();
    transform_info.entry->vc = transform_info.vc;
    transform_info.entry->vc_type = HTTP_TRANSFORM_VC;
  } else {
    transform_info.vc = NULL;
  }

  return transform_info.vc;
}

void
HttpSM::mark_host_failure(HostDBInfo *info, time_t time_down)
{
  char addrbuf[INET6_ADDRPORTSTRLEN];

  if (info->app.http_data.last_failure == 0) {
    char *url_str = t_state.hdr_info.client_request.url_string_get(&t_state.arena, 0);
    Log::error("CONNECT: could not connect to %s "
               "for '%s' (setting last failure time)",
               ats_ip_ntop(&t_state.current.server->dst_addr.sa, addrbuf, sizeof(addrbuf)), url_str ? url_str : "<none>");
    if (url_str)
      t_state.arena.str_free(url_str);
  }

  info->app.http_data.last_failure = time_down;


#ifdef DEBUG
  ink_assert(ink_cluster_time() + t_state.txn_conf->down_server_timeout > time_down);
#endif

  DebugSM("http", "[%" PRId64 "] hostdb update marking IP: %s as down", sm_id,
          ats_ip_nptop(&t_state.current.server->dst_addr.sa, addrbuf, sizeof(addrbuf)));
}

void
HttpSM::set_ua_abort(HttpTransact::AbortState_t ua_abort, int event)
{
  t_state.client_info.abort = ua_abort;

  switch (ua_abort) {
  case HttpTransact::ABORTED:
  case HttpTransact::MAYBE_ABORTED:
    t_state.squid_codes.log_code = SQUID_LOG_ERR_CLIENT_ABORT;
    break;
  default:
    // Handled here:
    // HttpTransact::ABORT_UNDEFINED, HttpTransact::DIDNOT_ABORT
    break;
  }

  // Set the connection attribute code for the client so that
  //   we log the client finish code correctly
  switch (event) {
  case VC_EVENT_ACTIVE_TIMEOUT:
    t_state.client_info.state = HttpTransact::ACTIVE_TIMEOUT;
    break;
  case VC_EVENT_INACTIVITY_TIMEOUT:
    t_state.client_info.state = HttpTransact::INACTIVE_TIMEOUT;
    break;
  case VC_EVENT_ERROR:
    t_state.client_info.state = HttpTransact::CONNECTION_ERROR;
    break;
  }
}

void
HttpSM::mark_server_down_on_client_abort()
{
  /////////////////////////////////////////////////////
  //  Check see if the client aborted because the    //
  //  origin server was too slow in sending the      //
  //  response header.  If so, mark that             //
  //  server as down so other clients won't try to   //
  //  for revalidation or select it from a round     //
  //  robin set                                      //
  //                                                 //
  //  Note: we do not want to mark parent or icp     //
  //  proxies as down with this metric because       //
  //  that upstream proxy may be working but         //
  //  the actual origin server is one that is hung   //
  /////////////////////////////////////////////////////
  if (t_state.current.request_to == HttpTransact::ORIGIN_SERVER && t_state.hdr_info.request_content_length == 0) {
    if (milestones[TS_MILESTONE_SERVER_FIRST_CONNECT] != 0 && milestones[TS_MILESTONE_SERVER_FIRST_READ] == 0) {
      // Check to see if client waited for the threshold
      //  to declare the origin server as down
      ink_hrtime wait = Thread::get_hrtime() - milestones[TS_MILESTONE_SERVER_FIRST_CONNECT];
      if (wait < 0) {
        wait = 0;
      }
      if (ink_hrtime_to_sec(wait) > t_state.txn_conf->client_abort_threshold) {
        t_state.current.server->set_connect_fail(ETIMEDOUT);
        do_hostdb_update_if_necessary();
      }
    }
  }
}

// void HttpSM::release_server_session()
//
//  Called when we are not tunneling a response from the
//   server.  If the session is keep alive, release it back to the
//   shared pool, otherwise close it
//
void
HttpSM::release_server_session(bool serve_from_cache)
{
  if (server_session == NULL) {
    return;
  }

  if (TS_SERVER_SESSION_SHARING_MATCH_NONE != t_state.txn_conf->server_session_sharing_match && t_state.current.server != NULL &&
      t_state.current.server->keep_alive == HTTP_KEEPALIVE && t_state.hdr_info.server_response.valid() &&
      t_state.hdr_info.server_request.valid() && (t_state.hdr_info.server_response.status_get() == HTTP_STATUS_NOT_MODIFIED ||
                                                  (t_state.hdr_info.server_request.method_get_wksidx() == HTTP_WKSIDX_HEAD &&
                                                   t_state.www_auth_content != HttpTransact::CACHE_AUTH_NONE)) &&
      plugin_tunnel_type == HTTP_NO_PLUGIN_TUNNEL) {
    HTTP_DECREMENT_DYN_STAT(http_current_server_transactions_stat);
    server_session->server_trans_stat--;
    server_session->attach_hostname(t_state.current.server->name);
    if (t_state.www_auth_content == HttpTransact::CACHE_AUTH_NONE || serve_from_cache == false) {
      server_session->release();
    } else {
      // an authenticated server connection - attach to the local client
      // we are serving from cache for the current transaction
      t_state.www_auth_content = HttpTransact::CACHE_AUTH_SERVE;
      ua_session->attach_server_session(server_session, false);
    }
  } else {
    server_session->do_io_close();
  }

  ink_assert(server_entry->vc == server_session);
  server_entry->in_tunnel = true;
  vc_table.cleanup_entry(server_entry);
  server_entry = NULL;
  server_session = NULL;
}

// void HttpSM::handle_post_failure()
//
//   We failed in our attempt post (or put) a document
//    to the server.  Two cases happen here.  The normal
//    one is the server died, in which case we ought to
//    return an error to the client.  The second one is
//    stupid.  The server returned a response without reading
//    all the post data.  In order to be as transparent as
//    possible process the server's response
void
HttpSM::handle_post_failure()
{
  STATE_ENTER(&HttpSM::handle_post_failure, VC_EVENT_NONE);

  ink_assert(ua_entry->vc == ua_session);
  ink_assert(server_entry->eos == true);

  // First order of business is to clean up from
  //  the tunnel
  // note: since the tunnel is providing the buffer for a lingering
  // client read (for abort watching purposes), we need to stop
  // the read
  if (false == t_state.redirect_info.redirect_in_process) {
    ua_entry->read_vio = ua_session->do_io_read(this, 0, NULL);
  }
  ua_entry->in_tunnel = false;
  server_entry->in_tunnel = false;

  // disable redirection in case we got a partial response and then EOS, because the buffer might not
  // have the full post and it's deallocating the post buffers here
  enable_redirection = false;
  tunnel.deallocate_redirect_postdata_buffers();

  // Don't even think about doing keep-alive after this debacle
  t_state.client_info.keep_alive = HTTP_NO_KEEPALIVE;
  t_state.current.server->keep_alive = HTTP_NO_KEEPALIVE;

  if (server_buffer_reader->read_avail() > 0) {
    tunnel.deallocate_buffers();
    tunnel.reset();
    // There's data from the server so try to read the header
    setup_server_read_response_header();
  } else {
    tunnel.deallocate_buffers();
    tunnel.reset();
    // Server died
    vc_table.cleanup_entry(server_entry);
    server_entry = NULL;
    server_session = NULL;
    t_state.current.state = HttpTransact::CONNECTION_CLOSED;
    call_transact_and_set_next_state(HttpTransact::HandleResponse);
  }
}

// void HttpSM::handle_http_server_open()
//
//   The server connection is now open.  If there is a POST or PUT,
//    we need setup a transform is there is one otherwise we need
//    to send the request header
//
void
HttpSM::handle_http_server_open()
{
  // [bwyatt] applying per-transaction OS netVC options here
  //          IFF they differ from the netVC's current options.
  //          This should keep this from being redundant on a
  //          server session's first transaction.
  if (NULL != server_session) {
    NetVConnection *vc = server_session->get_netvc();
    if (vc != NULL && (vc->options.sockopt_flags != t_state.txn_conf->sock_option_flag_out ||
                       vc->options.packet_mark != t_state.txn_conf->sock_packet_mark_out ||
                       vc->options.packet_tos != t_state.txn_conf->sock_packet_tos_out)) {
      vc->options.sockopt_flags = t_state.txn_conf->sock_option_flag_out;
      vc->options.packet_mark = t_state.txn_conf->sock_packet_mark_out;
      vc->options.packet_tos = t_state.txn_conf->sock_packet_tos_out;
      vc->apply_options();
    }
  }

  if (t_state.pCongestionEntry != NULL) {
    if (t_state.congestion_connection_opened == 0) {
      t_state.congestion_connection_opened = 1;
      t_state.pCongestionEntry->connection_opened();
    }
  }

  int method = t_state.hdr_info.server_request.method_get_wksidx();
  if (method != HTTP_WKSIDX_TRACE &&
      (t_state.hdr_info.request_content_length > 0 || t_state.client_info.transfer_encoding == HttpTransact::CHUNKED_ENCODING) &&
      do_post_transform_open()) {
    do_setup_post_tunnel(HTTP_TRANSFORM_VC);
  } else {
    setup_server_send_request_api();
  }
}

// void HttpSM::handle_server_setup_error(int event, void* data)
//
//   Handles setting t_state.current.state and calling
//    Transact in between opening an origin server connection
//    and receiving the response header (in the case of the
//    POST, a post tunnel happens in between the sending
//    request header and reading the response header
//
void
HttpSM::handle_server_setup_error(int event, void *data)
{
  VIO *vio = (VIO *)data;
  ink_assert(vio != NULL);

  STATE_ENTER(&HttpSM::handle_server_setup_error, event);

  // If there is POST or PUT tunnel wait for the tunnel
  //  to figure out that things have gone to hell

  if (tunnel.is_tunnel_active()) {
    ink_assert(server_entry->read_vio == data);
    DebugSM("http", "[%" PRId64 "] [handle_server_setup_error] "
                    "forwarding event %s to post tunnel",
            sm_id, HttpDebugNames::get_event_name(event));
    HttpTunnelConsumer *c = tunnel.get_consumer(server_entry->vc);
    // it is possible only user agent post->post transform is set up
    // this happened for Linux iocore where NET_EVENT_OPEN was returned
    // for a non-existing listening port. the hack is to pass the error
    // event for server connection to post_transform_info
    if (c == NULL && post_transform_info.vc) {
      c = tunnel.get_consumer(post_transform_info.vc);
      // c->handler_state = HTTP_SM_TRANSFORM_FAIL;

      HttpTunnelProducer *ua_producer = c->producer;
      ink_assert(ua_entry->vc == ua_producer->vc);

      ua_entry->vc_handler = &HttpSM::state_watch_for_client_abort;
      ua_entry->read_vio = ua_producer->vc->do_io_read(this, INT64_MAX, c->producer->read_buffer);
      ua_producer->vc->do_io_shutdown(IO_SHUTDOWN_READ);

      ua_producer->alive = false;
      ua_producer->handler_state = HTTP_SM_POST_SERVER_FAIL;
      tunnel.handleEvent(VC_EVENT_ERROR, c->write_vio);
    } else {
      tunnel.handleEvent(event, c->write_vio);
    }
    return;
  } else {
    if (post_transform_info.vc) {
      HttpTunnelConsumer *c = tunnel.get_consumer(post_transform_info.vc);
      if (c && c->handler_state == HTTP_SM_TRANSFORM_OPEN) {
        vc_table.cleanup_entry(post_transform_info.entry);
        post_transform_info.entry = NULL;
        tunnel.deallocate_buffers();
        tunnel.reset();
      }
    }
  }

  if (event == VC_EVENT_ERROR) {
    t_state.cause_of_death_errno = server_session->get_netvc()->lerrno;
  }

  switch (event) {
  case VC_EVENT_EOS:
    t_state.current.state = HttpTransact::CONNECTION_CLOSED;
    break;
  case VC_EVENT_ERROR:
    t_state.current.state = HttpTransact::CONNECTION_ERROR;
    break;
  case VC_EVENT_ACTIVE_TIMEOUT:
    t_state.current.state = HttpTransact::ACTIVE_TIMEOUT;
    break;

  case VC_EVENT_INACTIVITY_TIMEOUT:
    // If we're writing the request and get an inactivity timeout
    //   before any bytes are written, the connection to the
    //   server failed
    // In case of TIMEOUT, the iocore sends back
    // server_entry->read_vio instead of the write_vio
    // if (vio->op == VIO::WRITE && vio->ndone == 0) {
    if (server_entry->write_vio->nbytes > 0 && server_entry->write_vio->ndone == 0) {
      t_state.current.state = HttpTransact::CONNECTION_ERROR;
    } else {
      t_state.current.state = HttpTransact::INACTIVE_TIMEOUT;
    }
    break;
  default:
    ink_release_assert(0);
  }

  // Closedown server connection and deallocate buffers
  ink_assert(server_entry->in_tunnel == false);
  vc_table.cleanup_entry(server_entry);
  server_entry = NULL;
  server_session = NULL;

  // if we are waiting on a plugin callout for
  //   HTTP_API_SEND_REQUEST_HDR defer calling transact until
  //   after we've finished processing the plugin callout
  switch (callout_state) {
  case HTTP_API_NO_CALLOUT:
    // Normal fast path case, no api callouts in progress
    break;
  case HTTP_API_IN_CALLOUT:
  case HTTP_API_DEFERED_SERVER_ERROR:
    // Callout in progress note that we are in deferring
    //   the server error
    callout_state = HTTP_API_DEFERED_SERVER_ERROR;
    return;
  case HTTP_API_DEFERED_CLOSE:
    // The user agent has shutdown killing the sm
    //   but we are stuck waiting for the server callout
    //   to finish so do nothing here.  We don't care
    //   about the server connection at this and are
    //   just waiting till we can execute the close hook
    return;
  default:
    ink_release_assert(0);
  }

  call_transact_and_set_next_state(HttpTransact::HandleResponse);
}

void
HttpSM::setup_transform_to_server_transfer()
{
  ink_assert(post_transform_info.vc != NULL);
  ink_assert(post_transform_info.entry->vc == post_transform_info.vc);

  int64_t nbytes = t_state.hdr_info.transform_request_cl;
  int64_t alloc_index = buffer_size_to_index(nbytes);
  MIOBuffer *post_buffer = new_MIOBuffer(alloc_index);
  IOBufferReader *buf_start = post_buffer->alloc_reader();

  HTTP_SM_SET_DEFAULT_HANDLER(&HttpSM::tunnel_handler_post);

  HttpTunnelConsumer *c = tunnel.get_consumer(post_transform_info.vc);

  HttpTunnelProducer *p = tunnel.add_producer(post_transform_info.vc, nbytes, buf_start, &HttpSM::tunnel_handler_transform_read,
                                              HT_TRANSFORM, "post transform");
  tunnel.chain(c, p);
  post_transform_info.entry->in_tunnel = true;

  tunnel.add_consumer(server_entry->vc, post_transform_info.vc, &HttpSM::tunnel_handler_post_server, HT_HTTP_SERVER,
                      "http server post");
  server_entry->in_tunnel = true;

  tunnel.tunnel_run(p);
}

#ifdef PROXY_DRAIN
void
HttpSM::do_drain_request_body()
{
  int64_t post_bytes = t_state.hdr_info.request_content_length;
  int64_t avail = ua_buffer_reader->read_avail();

  int64_t act_on = (avail < post_bytes) ? avail : post_bytes;

  client_request_body_bytes = act_on;
  ua_buffer_reader->consume(act_on);

  ink_assert(client_request_body_bytes <= post_bytes);

  if (client_request_body_bytes < post_bytes) {
    ua_buffer_reader->mbuf->size_index = buffer_size_to_index(t_state.hdr_info.request_content_length);
    ua_entry->vc_handler = &HttpSM::state_drain_client_request_body;
    ua_entry->read_vio = ua_entry->vc->do_io_read(this, post_bytes - client_request_body_bytes, ua_buffer_reader->mbuf);
  } else {
    call_transact_and_set_next_state(NULL);
  }
}
#endif /* PROXY_DRAIN */

void
HttpSM::do_setup_post_tunnel(HttpVC_t to_vc_type)
{
  bool chunked = (t_state.client_info.transfer_encoding == HttpTransact::CHUNKED_ENCODING);
  bool post_redirect = false;

  HttpTunnelProducer *p = NULL;
  // YTS Team, yamsat Plugin
  // if redirect_in_process and redirection is enabled add static producer

  if (t_state.redirect_info.redirect_in_process && enable_redirection &&
      (tunnel.postbuf && tunnel.postbuf->postdata_copy_buffer_start != NULL && tunnel.postbuf->postdata_producer_buffer != NULL)) {
    post_redirect = true;
    // copy the post data into a new producer buffer for static producer
    tunnel.postbuf->postdata_producer_buffer->write(tunnel.postbuf->postdata_copy_buffer_start);
    int64_t post_bytes = tunnel.postbuf->postdata_producer_reader->read_avail();
    transfered_bytes = post_bytes;
    p = tunnel.add_producer(HTTP_TUNNEL_STATIC_PRODUCER, post_bytes, tunnel.postbuf->postdata_producer_reader,
                            (HttpProducerHandler)NULL, HT_STATIC, "redirect static agent post");
    // the tunnel has taken over the buffer and will free it
    tunnel.postbuf->postdata_producer_buffer = NULL;
    tunnel.postbuf->postdata_producer_reader = NULL;
  } else {
    int64_t alloc_index;
    // content length is undefined, use default buffer size
    if (t_state.hdr_info.request_content_length == HTTP_UNDEFINED_CL) {
      alloc_index = (int)t_state.txn_conf->default_buffer_size_index;
      if (alloc_index < MIN_CONFIG_BUFFER_SIZE_INDEX || alloc_index > MAX_BUFFER_SIZE_INDEX) {
        alloc_index = DEFAULT_REQUEST_BUFFER_SIZE_INDEX;
      }
    } else {
      alloc_index = buffer_size_to_index(t_state.hdr_info.request_content_length);
    }
    MIOBuffer *post_buffer = new_MIOBuffer(alloc_index);
    IOBufferReader *buf_start = post_buffer->alloc_reader();
    int64_t post_bytes = chunked ? INT64_MAX : t_state.hdr_info.request_content_length;

    t_state.hdr_info.request_body_start = true;
    // Note: Many browsers, Netscape and IE included send two extra
    //  bytes (CRLF) at the end of the post.  We just ignore those
    //  bytes since the sending them is not spec

    // Next order of business if copy the remaining data from the
    //  header buffer into new buffer
    client_request_body_bytes = post_buffer->write(ua_buffer_reader, chunked ? ua_buffer_reader->read_avail() : post_bytes);

    ua_buffer_reader->consume(client_request_body_bytes);
    p = tunnel.add_producer(ua_entry->vc, post_bytes - transfered_bytes, buf_start, &HttpSM::tunnel_handler_post_ua, HT_HTTP_CLIENT,
                            "user agent post");
  }
  ua_entry->in_tunnel = true;

  switch (to_vc_type) {
  case HTTP_TRANSFORM_VC:
    HTTP_SM_SET_DEFAULT_HANDLER(&HttpSM::state_request_wait_for_transform_read);
    ink_assert(post_transform_info.entry != NULL);
    ink_assert(post_transform_info.entry->vc == post_transform_info.vc);
    tunnel.add_consumer(post_transform_info.entry->vc, ua_entry->vc, &HttpSM::tunnel_handler_transform_write, HT_TRANSFORM,
                        "post transform");
    post_transform_info.entry->in_tunnel = true;
    break;
  case HTTP_SERVER_VC:
    // YTS Team, yamsat Plugin
    // When redirect in process is true and redirection is enabled
    // add http server as the consumer
    if (post_redirect) {
      HTTP_SM_SET_DEFAULT_HANDLER(&HttpSM::tunnel_handler_for_partial_post);
      tunnel.add_consumer(server_entry->vc, HTTP_TUNNEL_STATIC_PRODUCER, &HttpSM::tunnel_handler_post_server, HT_HTTP_SERVER,
                          "redirect http server post");
    } else {
      HTTP_SM_SET_DEFAULT_HANDLER(&HttpSM::tunnel_handler_post);
      tunnel.add_consumer(server_entry->vc, ua_entry->vc, &HttpSM::tunnel_handler_post_server, HT_HTTP_SERVER, "http server post");
    }
    server_entry->in_tunnel = true;
    break;
  default:
    ink_release_assert(0);
    break;
  }

  if (chunked)
    tunnel.set_producer_chunking_action(p, 0, TCA_PASSTHRU_CHUNKED_CONTENT);

  ua_session->get_netvc()->set_inactivity_timeout(HRTIME_SECONDS(t_state.txn_conf->transaction_no_activity_timeout_in));
  server_session->get_netvc()->set_inactivity_timeout(HRTIME_SECONDS(t_state.txn_conf->transaction_no_activity_timeout_out));

  tunnel.tunnel_run(p);

  // If we're half closed, we got a FIN from the client. Forward it on to the origin server
  // now that we have the tunnel operational.
  if (ua_session->get_half_close_flag()) {
    p->vc->do_io_shutdown(IO_SHUTDOWN_READ);
  }
}

// void HttpSM::perform_transform_cache_write_action()
//
//   Called to do cache write from the transform
//
void
HttpSM::perform_transform_cache_write_action()
{
  DebugSM("http", "[%" PRId64 "] perform_transform_cache_write_action %s", sm_id,
          HttpDebugNames::get_cache_action_name(t_state.cache_info.action));

  if (t_state.range_setup)
    return;

  switch (t_state.cache_info.transform_action) {
  case HttpTransact::CACHE_DO_NO_ACTION: {
    // Nothing to do
    transform_cache_sm.end_both();
    break;
  }

  case HttpTransact::CACHE_DO_WRITE: {
    transform_cache_sm.close_read();
    t_state.cache_info.transform_write_status = HttpTransact::CACHE_WRITE_IN_PROGRESS;
    setup_cache_write_transfer(&transform_cache_sm, transform_info.entry->vc, &t_state.cache_info.transform_store,
                               client_response_hdr_bytes, "cache write t");
    break;
  }

  default:
    ink_release_assert(0);
    break;
  }
}

// void HttpSM::perform_cache_write_action()
//
//   Called to do cache write, delete and updates based
//    on s->cache_info.action.  Does not setup cache
//    read tunnels
//
void
HttpSM::perform_cache_write_action()
{
  DebugSM("http", "[%" PRId64 "] perform_cache_write_action %s", sm_id,
          HttpDebugNames::get_cache_action_name(t_state.cache_info.action));

  switch (t_state.cache_info.action) {
  case HttpTransact::CACHE_DO_NO_ACTION:

  {
    // Nothing to do
    cache_sm.end_both();
    break;
  }

  case HttpTransact::CACHE_DO_SERVE: {
    cache_sm.abort_write();
    break;
  }

  case HttpTransact::CACHE_DO_DELETE: {
    // Write close deletes the old alternate
    cache_sm.close_write();
    cache_sm.close_read();
    break;
  }

  case HttpTransact::CACHE_DO_SERVE_AND_DELETE: {
    // FIX ME: need to set up delete for after cache write has
    //   completed
    break;
  }

  case HttpTransact::CACHE_DO_SERVE_AND_UPDATE: {
    issue_cache_update();
    break;
  }

  case HttpTransact::CACHE_DO_UPDATE: {
    cache_sm.close_read();
    issue_cache_update();
    break;
  }

  case HttpTransact::CACHE_DO_WRITE:
  case HttpTransact::CACHE_DO_REPLACE:
    // Fix need to set up delete for after cache write has
    //   completed
    if (transform_info.entry == NULL || t_state.api_info.cache_untransformed == true) {
      cache_sm.close_read();
      t_state.cache_info.write_status = HttpTransact::CACHE_WRITE_IN_PROGRESS;
      setup_cache_write_transfer(&cache_sm, server_entry->vc, &t_state.cache_info.object_store, client_response_hdr_bytes,
                                 "cache write");
    } else {
      // We are not caching the untransformed.  We might want to
      //  use the cache writevc to cache the transformed copy
      ink_assert(transform_cache_sm.cache_write_vc == NULL);
      transform_cache_sm.cache_write_vc = cache_sm.cache_write_vc;
      cache_sm.cache_write_vc = NULL;
    }
    break;

  default:
    ink_release_assert(0);
    break;
  }
}


void
HttpSM::issue_cache_update()
{
  ink_assert(cache_sm.cache_write_vc != NULL);
  if (cache_sm.cache_write_vc) {
    t_state.cache_info.object_store.request_sent_time_set(t_state.request_sent_time);
    t_state.cache_info.object_store.response_received_time_set(t_state.response_received_time);
    ink_assert(t_state.cache_info.object_store.request_sent_time_get() > 0);
    ink_assert(t_state.cache_info.object_store.response_received_time_get() > 0);
    cache_sm.cache_write_vc->set_http_info(&t_state.cache_info.object_store);
    t_state.cache_info.object_store.clear();
  }
  // Now close the write which commits the update
  cache_sm.close_write();
}

int
HttpSM::write_header_into_buffer(HTTPHdr *h, MIOBuffer *b)
{
  int bufindex;
  int dumpoffset;
  int done, tmp;
  IOBufferBlock *block;

  dumpoffset = 0;
  do {
    bufindex = 0;
    tmp = dumpoffset;
    block = b->get_current_block();
    ink_assert(block->write_avail() > 0);
    done = h->print(block->start(), block->write_avail(), &bufindex, &tmp);
    dumpoffset += bufindex;
    ink_assert(bufindex > 0);
    b->fill(bufindex);
    if (!done) {
      b->add_block();
    }
  } while (!done);

  return dumpoffset;
}

void
HttpSM::attach_server_session(HttpServerSession *s)
{
  hsm_release_assert(server_session == NULL);
  hsm_release_assert(server_entry == NULL);
  hsm_release_assert(s->state == HSS_ACTIVE);
  server_session = s;
  server_session->transact_count++;

  // Set the mutex so that we have something to update
  //   stats with
  server_session->mutex = this->mutex;

  HTTP_INCREMENT_DYN_STAT(http_current_server_transactions_stat);
  ++s->server_trans_stat;

  // Record the VC in our table
  server_entry = vc_table.new_entry();
  server_entry->vc = server_session;
  server_entry->vc_type = HTTP_SERVER_VC;
  server_entry->vc_handler = &HttpSM::state_send_server_request_header;

  // es - is this a concern here in HttpSM?  Does it belong somewhere else?
  // Get server and client connections
  UnixNetVConnection *server_vc = (UnixNetVConnection *)(server_session->get_netvc());
  UnixNetVConnection *client_vc = (UnixNetVConnection *)(ua_session->get_netvc());
  SSLNetVConnection *ssl_vc = dynamic_cast<SSLNetVConnection *>(client_vc);
  if (ssl_vc != NULL) { // if incoming connection is SSL
    bool client_trace = ssl_vc->getSSLTrace();
    if (client_trace) {
      // get remote address and port to mark corresponding traces
      const sockaddr *remote_addr = ssl_vc->get_remote_addr();
      uint16_t remote_port = ssl_vc->get_remote_port();
      server_vc->setOriginTrace(true);
      server_vc->setOriginTraceAddr(remote_addr);
      server_vc->setOriginTracePort(remote_port);
    } else {
      server_vc->setOriginTrace(false);
      server_vc->setOriginTraceAddr(NULL);
      server_vc->setOriginTracePort(0);
    }
  } else {
    server_vc->setOriginTrace(false);
    server_vc->setOriginTraceAddr(NULL);
    server_vc->setOriginTracePort(0);
  }

  // Initiate a read on the session so that the SM and not
  //  session manager will get called back if the timeout occurs
  //  or the server closes on us.  The IO Core now requires us to
  //  do the read with a buffer and a size so preallocate the
  //  buffer
  server_buffer_reader = server_session->get_reader();
  // ts-3189 We are only setting up an empty read at this point.  This
  // is suffient to have the timeout errors directed to the appropriate
  // SM handler, but we don't want to read any data until the tunnel has
  // been set up.  This isn't such a big deal with GET results, since
  // if no tunnels are set up, there is no danger of data being delivered
  // to the wrong tunnel's consumer handler.  But for post and other
  // methods that send data after the request, two tunnels are created in
  // series, and with a full read set up at this point, the EOS from the
  // first tunnel was sometimes behind handled by the consumer of the
  // first tunnel instead of the producer of the second tunnel.
  // The real read is setup in setup_server_read_response_header()
  //
  server_entry->read_vio = server_session->do_io_read(this, 0, server_session->read_buffer);

  // Transfer control of the write side as well
  server_session->do_io_write(this, 0, NULL);

  // Setup the timeouts
  // Set the inactivity timeout to the connect timeout so that we
  //   we fail this server if it doesn't start sending the response
  //   header
  MgmtInt connect_timeout;

  if (t_state.method == HTTP_WKSIDX_POST || t_state.method == HTTP_WKSIDX_PUT) {
    connect_timeout = t_state.txn_conf->post_connect_attempts_timeout;
  } else if (t_state.current.server == &t_state.parent_info) {
    connect_timeout = t_state.http_config_param->parent_connect_timeout;
  } else {
    connect_timeout = t_state.txn_conf->connect_attempts_timeout;
  }
  if (t_state.pCongestionEntry != NULL)
    connect_timeout = t_state.pCongestionEntry->connect_timeout();

  if (t_state.api_txn_connect_timeout_value != -1) {
    server_session->get_netvc()->set_inactivity_timeout(HRTIME_MSECONDS(t_state.api_txn_connect_timeout_value));
  } else {
    server_session->get_netvc()->set_inactivity_timeout(HRTIME_SECONDS(connect_timeout));
  }

  if (t_state.api_txn_active_timeout_value != -1) {
    server_session->get_netvc()->set_active_timeout(HRTIME_MSECONDS(t_state.api_txn_active_timeout_value));
  } else {
    server_session->get_netvc()->set_active_timeout(HRTIME_SECONDS(t_state.txn_conf->transaction_active_timeout_out));
  }

  if (plugin_tunnel_type != HTTP_NO_PLUGIN_TUNNEL || will_be_private_ss) {
    DebugSM("http_ss", "Setting server session to private");
    set_server_session_private(true);
  }
}

void
HttpSM::setup_server_send_request_api()
{
  t_state.api_next_action = HttpTransact::SM_ACTION_API_SEND_REQUEST_HDR;
  do_api_callout();
}

void
HttpSM::setup_server_send_request()
{
  int hdr_length;
  int64_t msg_len = 0; /* lv: just make gcc happy */

  hsm_release_assert(server_entry != NULL);
  hsm_release_assert(server_session != NULL);
  hsm_release_assert(server_entry->vc == server_session);

  // Send the request header
  server_entry->vc_handler = &HttpSM::state_send_server_request_header;
  server_entry->write_buffer = new_MIOBuffer(HTTP_HEADER_BUFFER_SIZE_INDEX);

  if (t_state.api_server_request_body_set) {
    msg_len = t_state.internal_msg_buffer_size;
    t_state.hdr_info.server_request.value_set_int64(MIME_FIELD_CONTENT_LENGTH, MIME_LEN_CONTENT_LENGTH, msg_len);
  }
  DUMP_HEADER("http_hdrs", &(t_state.hdr_info.server_request), t_state.state_machine_id, "Proxy's Request after hooks");
  // We need a reader so bytes don't fall off the end of
  //  the buffer
  IOBufferReader *buf_start = server_entry->write_buffer->alloc_reader();
  server_request_hdr_bytes = hdr_length = write_header_into_buffer(&t_state.hdr_info.server_request, server_entry->write_buffer);

  // the plugin decided to append a message to the request
  if (t_state.api_server_request_body_set) {
    DebugSM("http", "[%" PRId64 "] appending msg of %" PRId64 " bytes to request %s", sm_id, msg_len, t_state.internal_msg_buffer);
    hdr_length += server_entry->write_buffer->write(t_state.internal_msg_buffer, msg_len);
    server_request_body_bytes = msg_len;
  }

  milestones[TS_MILESTONE_SERVER_BEGIN_WRITE] = Thread::get_hrtime();
  server_entry->write_vio = server_entry->vc->do_io_write(this, hdr_length, buf_start);
}

void
HttpSM::setup_server_read_response_header()
{
  ink_assert(server_session != NULL);
  ink_assert(server_entry != NULL);
  // REQ_FLAVOR_SCHEDULED_UPDATE can be transformed in REQ_FLAVOR_REVPROXY
  ink_assert(ua_session != NULL || t_state.req_flavor == HttpTransact::REQ_FLAVOR_SCHEDULED_UPDATE ||
             t_state.req_flavor == HttpTransact::REQ_FLAVOR_REVPROXY);

  // We should have set the server_buffer_reader
  //   we sent the request header
  ink_assert(server_buffer_reader != NULL);

  // Now that we've got the ability to read from the
  //  server, setup to read the response header
  server_entry->vc_handler = &HttpSM::state_read_server_response_header;

  t_state.current.state = HttpTransact::STATE_UNDEFINED;
  t_state.current.server->state = HttpTransact::STATE_UNDEFINED;

  // Note: we must use destroy() here since clear()
  //  does not free the memory from the header
  t_state.hdr_info.server_response.destroy();
  t_state.hdr_info.server_response.create(HTTP_TYPE_RESPONSE);
  http_parser_clear(&http_parser);
  server_response_hdr_bytes = 0;
  milestones[TS_MILESTONE_SERVER_READ_HEADER_DONE] = 0;

  // We already done the READ when we setup the connection to
  //   read the request header
  ink_assert(server_entry->read_vio);

  // The tunnel from OS to UA is now setup.  Ready to read the response
  server_entry->read_vio = server_session->do_io_read(this, INT64_MAX, server_buffer_reader->mbuf);

  // If there is anything in the buffer call the parsing routines
  //  since if the response is finished, we won't get any
  //  additional callbacks

  if (server_buffer_reader->read_avail() > 0) {
    state_read_server_response_header((server_entry->eos) ? VC_EVENT_EOS : VC_EVENT_READ_READY, server_entry->read_vio);
  }
}

HttpTunnelProducer *
HttpSM::setup_cache_read_transfer()
{
  int64_t alloc_index, hdr_size;
  int64_t doc_size;

  ink_assert(cache_sm.cache_read_vc != NULL);

  doc_size = t_state.cache_info.object_read->object_size_get();
  alloc_index = buffer_size_to_index(doc_size + index_to_buffer_size(HTTP_HEADER_BUFFER_SIZE_INDEX));

#ifndef USE_NEW_EMPTY_MIOBUFFER
  MIOBuffer *buf = new_MIOBuffer(alloc_index);
#else
  MIOBuffer *buf = new_empty_MIOBuffer(alloc_index);
  buf->append_block(HTTP_HEADER_BUFFER_SIZE_INDEX);
#endif

  buf->water_mark = (int)t_state.txn_conf->default_buffer_water_mark;

  IOBufferReader *buf_start = buf->alloc_reader();

  // Now dump the header into the buffer
  ink_assert(t_state.hdr_info.client_response.status_get() != HTTP_STATUS_NOT_MODIFIED);
  client_response_hdr_bytes = hdr_size = write_response_header_into_buffer(&t_state.hdr_info.client_response, buf);
  cache_response_hdr_bytes = client_response_hdr_bytes;


  HTTP_SM_SET_DEFAULT_HANDLER(&HttpSM::tunnel_handler);

  if (doc_size != INT64_MAX)
    doc_size += hdr_size;

  HttpTunnelProducer *p = tunnel.add_producer(cache_sm.cache_read_vc, doc_size, buf_start, &HttpSM::tunnel_handler_cache_read,
                                              HT_CACHE_READ, "cache read");
  tunnel.add_consumer(ua_entry->vc, cache_sm.cache_read_vc, &HttpSM::tunnel_handler_ua, HT_HTTP_CLIENT, "user agent");
  // if size of a cached item is not known, we'll do chunking for keep-alive HTTP/1.1 clients
  // this only applies to read-while-write cases where origin server sends a dynamically generated chunked content
  // w/o providing a Content-Length header
  if (t_state.client_info.receive_chunked_response) {
    tunnel.set_producer_chunking_action(p, client_response_hdr_bytes, TCA_CHUNK_CONTENT);
    tunnel.set_producer_chunking_size(p, t_state.txn_conf->http_chunking_size);
  }
  ua_entry->in_tunnel = true;
  cache_sm.cache_read_vc = NULL;
  return p;
}

HttpTunnelProducer *
HttpSM::setup_cache_transfer_to_transform()
{
  int64_t alloc_index;
  int64_t doc_size;

  ink_assert(cache_sm.cache_read_vc != NULL);
  ink_assert(transform_info.vc != NULL);
  ink_assert(transform_info.entry->vc == transform_info.vc);

  // grab this here
  cache_response_hdr_bytes = t_state.hdr_info.cache_response.length_get();

  doc_size = t_state.cache_info.object_read->object_size_get();
  alloc_index = buffer_size_to_index(doc_size);
  MIOBuffer *buf = new_MIOBuffer(alloc_index);
  IOBufferReader *buf_start = buf->alloc_reader();


  HTTP_SM_SET_DEFAULT_HANDLER(&HttpSM::state_response_wait_for_transform_read);

  HttpTunnelProducer *p = tunnel.add_producer(cache_sm.cache_read_vc, doc_size, buf_start, &HttpSM::tunnel_handler_cache_read,
                                              HT_CACHE_READ, "cache read");

  tunnel.add_consumer(transform_info.vc, cache_sm.cache_read_vc, &HttpSM::tunnel_handler_transform_write, HT_TRANSFORM,
                      "transform write");
  transform_info.entry->in_tunnel = true;
  cache_sm.cache_read_vc = NULL;

  return p;
}

void
HttpSM::setup_cache_write_transfer(HttpCacheSM *c_sm, VConnection *source_vc, HTTPInfo *store_info, int64_t skip_bytes,
                                   const char *name)
{
  ink_assert(c_sm->cache_write_vc != NULL);
  ink_assert(t_state.request_sent_time > 0);
  ink_assert(t_state.response_received_time > 0);

  store_info->request_sent_time_set(t_state.request_sent_time);
  store_info->response_received_time_set(t_state.response_received_time);

  c_sm->cache_write_vc->set_http_info(store_info);
  store_info->clear();

  tunnel.add_consumer(c_sm->cache_write_vc, source_vc, &HttpSM::tunnel_handler_cache_write, HT_CACHE_WRITE, name, skip_bytes);

  c_sm->cache_write_vc = NULL;
}

void
HttpSM::setup_100_continue_transfer()
{
  MIOBuffer *buf = new_MIOBuffer(HTTP_HEADER_BUFFER_SIZE_INDEX);
  IOBufferReader *buf_start = buf->alloc_reader();

  // First write the client response header into the buffer
  ink_assert(t_state.client_info.http_version != HTTPVersion(0, 9));
  client_response_hdr_bytes = write_header_into_buffer(&t_state.hdr_info.client_response, buf);
  ink_assert(client_response_hdr_bytes > 0);

  HTTP_SM_SET_DEFAULT_HANDLER(&HttpSM::tunnel_handler_100_continue);

  // Setup the tunnel to the client
  HttpTunnelProducer *p = tunnel.add_producer(HTTP_TUNNEL_STATIC_PRODUCER, client_response_hdr_bytes, buf_start,
                                              (HttpProducerHandler)NULL, HT_STATIC, "internal msg - 100 continue");
  tunnel.add_consumer(ua_entry->vc, HTTP_TUNNEL_STATIC_PRODUCER, &HttpSM::tunnel_handler_100_continue_ua, HT_HTTP_CLIENT,
                      "user agent");

  // Make sure the half_close is not set.
  ua_session->clear_half_close_flag();
  ua_entry->in_tunnel = true;
  tunnel.tunnel_run(p);
}

//////////////////////////////////////////////////////////////////////////
//
//  HttpSM::setup_error_transfer()
//
//  The proxy has generated an error message which it
//  is sending to the client. For some cases, however,
//  such as when the proxy is transparent, returning
//  a proxy-generated error message exposes the proxy,
//  destroying transparency. The HttpBodyFactory code,
//  therefore, does not generate an error message body
//  in such cases. This function checks for the presence
//  of an error body. If its not present, it closes the
//  connection to the user, else it simply calls
//  setup_write_proxy_internal, which is the standard
//  routine for setting up proxy-generated responses.
//
//////////////////////////////////////////////////////////////////////////
void
HttpSM::setup_error_transfer()
{
  if (t_state.internal_msg_buffer) {
    // Since we need to send the error message, call the API
    //   function
    ink_assert(t_state.internal_msg_buffer_size > 0);
    t_state.api_next_action = HttpTransact::SM_ACTION_API_SEND_RESPONSE_HDR;
    do_api_callout();
  } else {
    DebugSM("http", "[setup_error_transfer] Now closing connection ...");
    vc_table.cleanup_entry(ua_entry);
    ua_entry = NULL;
    ua_session = NULL;
    terminate_sm = true;
    t_state.source = HttpTransact::SOURCE_INTERNAL;
  }
}

void
HttpSM::setup_internal_transfer(HttpSMHandler handler_arg)
{
  bool is_msg_buf_present;

  if (t_state.internal_msg_buffer) {
    is_msg_buf_present = true;
    ink_assert(t_state.internal_msg_buffer_size > 0);

    // Set the content length here since a plugin
    //   may have changed the error body
    t_state.hdr_info.client_response.set_content_length(t_state.internal_msg_buffer_size);
    t_state.hdr_info.client_response.field_delete(MIME_FIELD_TRANSFER_ENCODING, MIME_LEN_TRANSFER_ENCODING);

    // set internal_msg_buffer_type if available
    if (t_state.internal_msg_buffer_type) {
      int len = strlen(t_state.internal_msg_buffer_type);

      if (len > 0) {
        t_state.hdr_info.client_response.value_set(MIME_FIELD_CONTENT_TYPE, MIME_LEN_CONTENT_TYPE, t_state.internal_msg_buffer_type,
                                                   len);
      }
      ats_free(t_state.internal_msg_buffer_type);
      t_state.internal_msg_buffer_type = NULL;
    } else {
      t_state.hdr_info.client_response.value_set(MIME_FIELD_CONTENT_TYPE, MIME_LEN_CONTENT_TYPE, "text/html", 9);
    }
  } else {
    is_msg_buf_present = false;

    // If we are sending a response that can have a body
    //   but doesn't have a body add a content-length of zero.
    //   Needed for keep-alive on PURGE requests
    if (!is_response_body_precluded(t_state.hdr_info.client_response.status_get(), t_state.method)) {
      t_state.hdr_info.client_response.set_content_length(0);
      t_state.hdr_info.client_response.field_delete(MIME_FIELD_TRANSFER_ENCODING, MIME_LEN_TRANSFER_ENCODING);
    }
  }

  t_state.source = HttpTransact::SOURCE_INTERNAL;

  int64_t buf_size =
    index_to_buffer_size(HTTP_HEADER_BUFFER_SIZE_INDEX) + (is_msg_buf_present ? t_state.internal_msg_buffer_size : 0);

  MIOBuffer *buf = new_MIOBuffer(buffer_size_to_index(buf_size));
  IOBufferReader *buf_start = buf->alloc_reader();

  // First write the client response header into the buffer
  client_response_hdr_bytes = write_response_header_into_buffer(&t_state.hdr_info.client_response, buf);
  int64_t nbytes = client_response_hdr_bytes;

  // Next append the message onto the MIOBuffer

  // From HTTP/1.1 RFC:
  // "The HEAD method is identical to GET except that the server
  // MUST NOT return a message-body in the response. The metainformation
  // in the HTTP headers in response to a HEAD request SHOULD be
  // identical to the information sent in response to a GET request."
  // --> do not append the message onto the MIOBuffer and keep our pointer
  // to it so that it can be freed.

  if (is_msg_buf_present && t_state.method != HTTP_WKSIDX_HEAD) {
    nbytes += t_state.internal_msg_buffer_size;

    if (t_state.internal_msg_buffer_fast_allocator_size < 0)
      buf->append_xmalloced(t_state.internal_msg_buffer, t_state.internal_msg_buffer_size);
    else
      buf->append_fast_allocated(t_state.internal_msg_buffer, t_state.internal_msg_buffer_size,
                                 t_state.internal_msg_buffer_fast_allocator_size);


    // The IOBufferBlock will xfree the msg buffer when necessary so
    //  eliminate our pointer to it
    t_state.internal_msg_buffer = NULL;
    t_state.internal_msg_buffer_size = 0;
  }

  HTTP_SM_SET_DEFAULT_HANDLER(handler_arg);

  // Clear the decks before we setup the new producers
  // As things stand, we cannot have two static producers operating at
  // once
  tunnel.kill_tunnel();

  // Setup the tunnel to the client
  HttpTunnelProducer *p =
    tunnel.add_producer(HTTP_TUNNEL_STATIC_PRODUCER, nbytes, buf_start, (HttpProducerHandler)NULL, HT_STATIC, "internal msg");
  tunnel.add_consumer(ua_entry->vc, HTTP_TUNNEL_STATIC_PRODUCER, &HttpSM::tunnel_handler_ua, HT_HTTP_CLIENT, "user agent");

  ua_entry->in_tunnel = true;
  tunnel.tunnel_run(p);
}

// int HttpSM::find_http_resp_buffer_size(int cl)
//
//   Returns the allocation index for the buffer for
//     a response based on the content length
//
int
HttpSM::find_http_resp_buffer_size(int64_t content_length)
{
  int64_t buf_size;
  int64_t alloc_index;

  if (content_length == HTTP_UNDEFINED_CL) {
    // Try use our configured default size.  Otherwise pick
    //   the default size
    alloc_index = (int)t_state.txn_conf->default_buffer_size_index;
    if (alloc_index < MIN_CONFIG_BUFFER_SIZE_INDEX || alloc_index > DEFAULT_MAX_BUFFER_SIZE) {
      alloc_index = DEFAULT_RESPONSE_BUFFER_SIZE_INDEX;
    }
  } else {
#ifdef WRITE_AND_TRANSFER
    buf_size = HTTP_HEADER_BUFFER_SIZE + content_length - index_to_buffer_size(HTTP_SERVER_RESP_HDR_BUFFER_INDEX);
#else
    buf_size = index_to_buffer_size(HTTP_HEADER_BUFFER_SIZE_INDEX) + content_length;
#endif
    alloc_index = buffer_size_to_index(buf_size);
  }

  return alloc_index;
}

// int HttpSM::server_transfer_init()
//
//    Moves data from the header buffer into the reply buffer
//      and return the number of bytes we should use for initiating the
//      tunnel
//
int64_t
HttpSM::server_transfer_init(MIOBuffer *buf, int hdr_size)
{
  int64_t nbytes;
  int64_t to_copy = INT64_MAX;

  ink_assert(t_state.current.server != NULL); // should have been set up if we're doing a transfer.

  if (server_entry->eos == true) {
    // The server has shutdown on us already so the only data
    //  we'll get is already in the buffer
    nbytes = server_buffer_reader->read_avail() + hdr_size;
  } else if (t_state.hdr_info.response_content_length == HTTP_UNDEFINED_CL) {
    nbytes = -1;
  } else {
    //  Set to copy to the number of bytes we want to write as
    //  if the server is sending us a bogus response we have to
    //  truncate it as we've already decided to trust the content
    //  length
    to_copy = t_state.hdr_info.response_content_length;
    nbytes = t_state.hdr_info.response_content_length + hdr_size;
  }

  // Next order of business if copy the remaining data from the
  //  header buffer into new buffer.

  int64_t server_response_pre_read_bytes =
#ifdef WRITE_AND_TRANSFER
    /* relinquish the space in server_buffer and let
       the tunnel use the trailing space
     */
    buf->write_and_transfer_left_over_space(server_buffer_reader, to_copy);
#else
    buf->write(server_buffer_reader, to_copy);
#endif
  server_buffer_reader->consume(server_response_pre_read_bytes);

  //  If we know the length & copied the entire body
  //   of the document out of the header buffer make
  //   sure the server isn't screwing us by having sent too
  //   much.  If it did, we want to close the server connection
  if (server_response_pre_read_bytes == to_copy && server_buffer_reader->read_avail() > 0) {
    t_state.current.server->keep_alive = HTTP_NO_KEEPALIVE;
  }
#ifdef LAZY_BUF_ALLOC
  // reset the server session buffer
  server_session->reset_read_buffer();
#endif
  return nbytes;
}

HttpTunnelProducer *
HttpSM::setup_server_transfer_to_transform()
{
  int64_t alloc_index;
  int64_t nbytes;

  alloc_index = find_server_buffer_size();
  MIOBuffer *buf = new_MIOBuffer(alloc_index);
  IOBufferReader *buf_start = buf->alloc_reader();
  nbytes = server_transfer_init(buf, 0);

  if (t_state.negative_caching && t_state.hdr_info.server_response.status_get() == HTTP_STATUS_NO_CONTENT) {
    int s = sizeof("No Content") - 1;
    buf->write("No Content", s);
    nbytes += s;
  }

  HTTP_SM_SET_DEFAULT_HANDLER(&HttpSM::state_response_wait_for_transform_read);

  HttpTunnelProducer *p =
    tunnel.add_producer(server_entry->vc, nbytes, buf_start, &HttpSM::tunnel_handler_server, HT_HTTP_SERVER, "http server");

  tunnel.add_consumer(transform_info.vc, server_entry->vc, &HttpSM::tunnel_handler_transform_write, HT_TRANSFORM,
                      "transform write");

  server_entry->in_tunnel = true;
  transform_info.entry->in_tunnel = true;

  if (t_state.current.server->transfer_encoding == HttpTransact::CHUNKED_ENCODING) {
    client_response_hdr_bytes = 0; // fixed by YTS Team, yamsat
    tunnel.set_producer_chunking_action(p, client_response_hdr_bytes, TCA_DECHUNK_CONTENT);
  }

  return p;
}

HttpTunnelProducer *
HttpSM::setup_transfer_from_transform()
{
  int64_t alloc_index = find_server_buffer_size();

  // TODO change this call to new_empty_MIOBuffer()
  MIOBuffer *buf = new_MIOBuffer(alloc_index);
  buf->water_mark = (int)t_state.txn_conf->default_buffer_water_mark;
  IOBufferReader *buf_start = buf->alloc_reader();

  HttpTunnelConsumer *c = tunnel.get_consumer(transform_info.vc);
  ink_assert(c != NULL);
  ink_assert(c->vc == transform_info.vc);
  ink_assert(c->vc_type == HT_TRANSFORM);

  // Now dump the header into the buffer
  ink_assert(t_state.hdr_info.client_response.status_get() != HTTP_STATUS_NOT_MODIFIED);
  client_response_hdr_bytes = write_response_header_into_buffer(&t_state.hdr_info.client_response, buf);

  HTTP_SM_SET_DEFAULT_HANDLER(&HttpSM::tunnel_handler);

  HttpTunnelProducer *p = tunnel.add_producer(transform_info.vc, INT64_MAX, buf_start, &HttpSM::tunnel_handler_transform_read,
                                              HT_TRANSFORM, "transform read");
  tunnel.chain(c, p);

  tunnel.add_consumer(ua_entry->vc, transform_info.vc, &HttpSM::tunnel_handler_ua, HT_HTTP_CLIENT, "user agent");

  transform_info.entry->in_tunnel = true;
  ua_entry->in_tunnel = true;

  this->setup_plugin_agents(p);

  if (t_state.client_info.receive_chunked_response) {
    tunnel.set_producer_chunking_action(p, client_response_hdr_bytes, TCA_CHUNK_CONTENT);
    tunnel.set_producer_chunking_size(p, t_state.txn_conf->http_chunking_size);
  }

  return p;
}


HttpTunnelProducer *
HttpSM::setup_transfer_from_transform_to_cache_only()
{
  int64_t alloc_index = find_server_buffer_size();
  MIOBuffer *buf = new_MIOBuffer(alloc_index);
  IOBufferReader *buf_start = buf->alloc_reader();

  HttpTunnelConsumer *c = tunnel.get_consumer(transform_info.vc);
  ink_assert(c != NULL);
  ink_assert(c->vc == transform_info.vc);
  ink_assert(c->vc_type == HT_TRANSFORM);

  HTTP_SM_SET_DEFAULT_HANDLER(&HttpSM::tunnel_handler);

  HttpTunnelProducer *p = tunnel.add_producer(transform_info.vc, INT64_MAX, buf_start, &HttpSM::tunnel_handler_transform_read,
                                              HT_TRANSFORM, "transform read");
  tunnel.chain(c, p);

  transform_info.entry->in_tunnel = true;

  ink_assert(t_state.cache_info.transform_action == HttpTransact::CACHE_DO_WRITE);

  perform_transform_cache_write_action();

  return p;
}

void
HttpSM::setup_server_transfer_to_cache_only()
{
  TunnelChunkingAction_t action;
  int64_t alloc_index;
  int64_t nbytes;

  alloc_index = find_server_buffer_size();
  MIOBuffer *buf = new_MIOBuffer(alloc_index);
  IOBufferReader *buf_start = buf->alloc_reader();

  action = (t_state.current.server && t_state.current.server->transfer_encoding == HttpTransact::CHUNKED_ENCODING) ?
             TCA_DECHUNK_CONTENT :
             TCA_PASSTHRU_DECHUNKED_CONTENT;

  nbytes = server_transfer_init(buf, 0);

  HTTP_SM_SET_DEFAULT_HANDLER(&HttpSM::tunnel_handler);

  HttpTunnelProducer *p =
    tunnel.add_producer(server_entry->vc, nbytes, buf_start, &HttpSM::tunnel_handler_server, HT_HTTP_SERVER, "http server");

  tunnel.set_producer_chunking_action(p, 0, action);
  tunnel.set_producer_chunking_size(p, t_state.txn_conf->http_chunking_size);

  setup_cache_write_transfer(&cache_sm, server_entry->vc, &t_state.cache_info.object_store, 0, "cache write");

  server_entry->in_tunnel = true;
}

HttpTunnelProducer *
HttpSM::setup_server_transfer()
{
  DebugSM("http", "Setup Server Transfer");
  int64_t alloc_index, hdr_size;
  int64_t nbytes;

  alloc_index = find_server_buffer_size();
#ifndef USE_NEW_EMPTY_MIOBUFFER
  MIOBuffer *buf = new_MIOBuffer(alloc_index);
#else
  MIOBuffer *buf = new_empty_MIOBuffer(alloc_index);
  buf->append_block(HTTP_HEADER_BUFFER_SIZE_INDEX);
#endif
  buf->water_mark = (int)t_state.txn_conf->default_buffer_water_mark;
  IOBufferReader *buf_start = buf->alloc_reader();

  // we need to know if we are going to chunk the response or not
  // before we write the response header into buffer
  TunnelChunkingAction_t action;
  if (t_state.client_info.receive_chunked_response == false) {
    if (t_state.current.server->transfer_encoding == HttpTransact::CHUNKED_ENCODING)
      action = TCA_DECHUNK_CONTENT;
    else
      action = TCA_PASSTHRU_DECHUNKED_CONTENT;
  } else {
    if (t_state.current.server->transfer_encoding != HttpTransact::CHUNKED_ENCODING)
      if (t_state.client_info.http_version == HTTPVersion(0, 9))
        action = TCA_PASSTHRU_DECHUNKED_CONTENT; // send as-is
      else
        action = TCA_CHUNK_CONTENT;
    else
      action = TCA_PASSTHRU_CHUNKED_CONTENT;
  }
  if (action == TCA_CHUNK_CONTENT || action == TCA_PASSTHRU_CHUNKED_CONTENT) { // remove Content-Length
    t_state.hdr_info.client_response.field_delete(MIME_FIELD_CONTENT_LENGTH, MIME_LEN_CONTENT_LENGTH);
  }
  // Now dump the header into the buffer
  ink_assert(t_state.hdr_info.client_response.status_get() != HTTP_STATUS_NOT_MODIFIED);
  client_response_hdr_bytes = hdr_size = write_response_header_into_buffer(&t_state.hdr_info.client_response, buf);

  nbytes = server_transfer_init(buf, hdr_size);

  if (t_state.negative_caching && t_state.hdr_info.server_response.status_get() == HTTP_STATUS_NO_CONTENT) {
    int s = sizeof("No Content") - 1;
    buf->write("No Content", s);
    nbytes += s;
  }

  HTTP_SM_SET_DEFAULT_HANDLER(&HttpSM::tunnel_handler);

  HttpTunnelProducer *p =
    tunnel.add_producer(server_entry->vc, nbytes, buf_start, &HttpSM::tunnel_handler_server, HT_HTTP_SERVER, "http server");

  tunnel.add_consumer(ua_entry->vc, server_entry->vc, &HttpSM::tunnel_handler_ua, HT_HTTP_CLIENT, "user agent");

  ua_entry->in_tunnel = true;
  server_entry->in_tunnel = true;

  this->setup_plugin_agents(p);

  // If the incoming server response is chunked and the client does not
  // expect a chunked response, then dechunk it.  Otherwise, if the
  // incoming response is not chunked and the client expects a chunked
  // response, then chunk it.
  /*
     // this block is moved up so that we know if we need to remove
     // Content-Length field from response header before writing the
     // response header into buffer bz50730
     TunnelChunkingAction_t action;
     if (t_state.client_info.receive_chunked_response == false) {
     if (t_state.current.server->transfer_encoding ==
     HttpTransact::CHUNKED_ENCODING)
     action = TCA_DECHUNK_CONTENT;
     else action = TCA_PASSTHRU_DECHUNKED_CONTENT;
     }
     else {
     if (t_state.current.server->transfer_encoding !=
     HttpTransact::CHUNKED_ENCODING)
     action = TCA_CHUNK_CONTENT;
     else action = TCA_PASSTHRU_CHUNKED_CONTENT;
     }
   */
  tunnel.set_producer_chunking_action(p, client_response_hdr_bytes, action);
  tunnel.set_producer_chunking_size(p, t_state.txn_conf->http_chunking_size);
  return p;
}

HttpTunnelProducer *
HttpSM::setup_push_transfer_to_cache()
{
  int64_t nbytes, alloc_index;

  alloc_index = find_http_resp_buffer_size(t_state.hdr_info.request_content_length);
  MIOBuffer *buf = new_MIOBuffer(alloc_index);
  IOBufferReader *buf_start = buf->alloc_reader();

  ink_release_assert(t_state.hdr_info.request_content_length != HTTP_UNDEFINED_CL);
  nbytes = t_state.hdr_info.request_content_length - pushed_response_hdr_bytes;
  ink_release_assert(nbytes >= 0);

  if (ua_entry->eos == true) {
    // The ua has shutdown on us already so the only data
    //  we'll get is already in the buffer.  Make sure it
    //  fulfills the stated length
    int64_t avail = ua_buffer_reader->read_avail();

    if (avail < nbytes) {
      // Client failed to send the body, it's gone.  Kill the
      // state machine
      terminate_sm = true;
      return NULL;
    }
  }
  // Next order of business is copy the remaining data from the
  //  header buffer into new buffer.
  pushed_response_body_bytes = buf->write(ua_buffer_reader, nbytes);
  ua_buffer_reader->consume(pushed_response_body_bytes);
  client_request_body_bytes += pushed_response_body_bytes;

  HTTP_SM_SET_DEFAULT_HANDLER(&HttpSM::tunnel_handler_push);

  HttpTunnelProducer *p =
    tunnel.add_producer(ua_entry->vc, nbytes, buf_start, &HttpSM::tunnel_handler_ua_push, HT_HTTP_CLIENT, "user_agent");
  setup_cache_write_transfer(&cache_sm, ua_entry->vc, &t_state.cache_info.object_store, 0, "cache write");

  ua_entry->in_tunnel = true;
  return p;
}

void
HttpSM::setup_blind_tunnel(bool send_response_hdr)
{
  HttpTunnelConsumer *c_ua;
  HttpTunnelConsumer *c_os;
  HttpTunnelProducer *p_ua;
  HttpTunnelProducer *p_os;
  MIOBuffer *from_ua_buf = new_MIOBuffer(BUFFER_SIZE_INDEX_32K);
  MIOBuffer *to_ua_buf = new_MIOBuffer(BUFFER_SIZE_INDEX_32K);
  IOBufferReader *r_from = from_ua_buf->alloc_reader();
  IOBufferReader *r_to = to_ua_buf->alloc_reader();

  milestones[TS_MILESTONE_SERVER_BEGIN_WRITE] = Thread::get_hrtime();
  if (send_response_hdr) {
    client_response_hdr_bytes = write_response_header_into_buffer(&t_state.hdr_info.client_response, to_ua_buf);
  } else {
    client_response_hdr_bytes = 0;
  }

  client_request_body_bytes = 0;
  if (ua_raw_buffer_reader != NULL) {
    client_request_body_bytes += from_ua_buf->write(ua_raw_buffer_reader, client_request_hdr_bytes);
    ua_raw_buffer_reader->dealloc();
    ua_raw_buffer_reader = NULL;
  }

  // Next order of business if copy the remaining data from the
  //  header buffer into new buffer
  client_request_body_bytes += from_ua_buf->write(ua_buffer_reader);

  HTTP_SM_SET_DEFAULT_HANDLER(&HttpSM::tunnel_handler);

  p_os =
    tunnel.add_producer(server_entry->vc, -1, r_to, &HttpSM::tunnel_handler_ssl_producer, HT_HTTP_SERVER, "http server - tunnel");

  c_ua = tunnel.add_consumer(ua_entry->vc, server_entry->vc, &HttpSM::tunnel_handler_ssl_consumer, HT_HTTP_CLIENT,
                             "user agent - tunnel");


  p_ua = tunnel.add_producer(ua_entry->vc, -1, r_from, &HttpSM::tunnel_handler_ssl_producer, HT_HTTP_CLIENT, "user agent - tunnel");

  c_os = tunnel.add_consumer(server_entry->vc, ua_entry->vc, &HttpSM::tunnel_handler_ssl_consumer, HT_HTTP_SERVER,
                             "http server - tunnel");

  // Make the tunnel aware that the entries are bi-directional
  tunnel.chain(c_os, p_os);
  tunnel.chain(c_ua, p_ua);

  ua_entry->in_tunnel = true;
  server_entry->in_tunnel = true;

  tunnel.tunnel_run();

  // If we're half closed, we got a FIN from the client. Forward it on to the origin server
  // now that we have the tunnel operational.
  if (ua_session->get_half_close_flag()) {
    p_ua->vc->do_io_shutdown(IO_SHUTDOWN_READ);
  }
}

void
HttpSM::setup_plugin_agents(HttpTunnelProducer *p)
{
  APIHook *agent = txn_hook_get(TS_HTTP_RESPONSE_CLIENT_HOOK);
  has_active_plugin_agents = agent != 0;
  while (agent) {
    INKVConnInternal *contp = static_cast<INKVConnInternal *>(agent->m_cont);
    tunnel.add_consumer(contp, p->vc, &HttpSM::tunnel_handler_plugin_agent, HT_HTTP_CLIENT, "plugin agent");
    // We don't put these in the SM VC table because the tunnel
    // will clean them up in do_io_close().
    agent = agent->next();
  }
}

inline void
HttpSM::transform_cleanup(TSHttpHookID hook, HttpTransformInfo *info)
{
  APIHook *t_hook = api_hooks.get(hook);
  if (t_hook && info->vc == NULL) {
    do {
      VConnection *t_vcon = t_hook->m_cont;
      t_vcon->do_io_close();
      t_hook = t_hook->m_link.next;
    } while (t_hook != NULL);
  }
}

void
HttpSM::plugin_agents_cleanup()
{
  // If this is set then all of the plugin agent VCs were put in
  // the VC table and cleaned up there. This handles the case where
  // something went wrong early.
  if (!has_active_plugin_agents) {
    APIHook *agent = txn_hook_get(TS_HTTP_RESPONSE_CLIENT_HOOK);
    while (agent) {
      INKVConnInternal *contp = static_cast<INKVConnInternal *>(agent->m_cont);
      contp->do_io_close();
      agent = agent->next();
    }
  }
}

//////////////////////////////////////////////////////////////////////////
//
//  HttpSM::kill_this()
//
//  This function has two phases.  One before we call the asynchronous
//    clean up routines (api and list removal) and one after.
//    The state about which phase we are in is kept in
//    HttpSM::kill_this_async_done
//
//////////////////////////////////////////////////////////////////////////
void
HttpSM::kill_this()
{
  ink_release_assert(reentrancy_count == 1);
  tunnel.deallocate_redirect_postdata_buffers();
  enable_redirection = false;

  if (kill_this_async_done == false) {
    ////////////////////////////////
    // cancel uncompleted actions //
    ////////////////////////////////
    // The action should be cancelled only if
    // the state machine is in HTTP_API_NO_CALLOUT
    // state. This is because we are depending on the
    // callout to complete for the state machine to
    // get killed.
    if (callout_state == HTTP_API_NO_CALLOUT && pending_action) {
      pending_action->cancel();
      pending_action = NULL;
    }

    cache_sm.end_both();
    if (second_cache_sm)
      second_cache_sm->end_both();
    transform_cache_sm.end_both();
    vc_table.cleanup_all();

    // tunnel.deallocate_buffers();
    // Why don't we just kill the tunnel?  Might still be
    // active if the state machine is going down hard,
    // and we should clean it up.
    tunnel.kill_tunnel();

    // It possible that a plugin added transform hook
    //   but the hook never executed due to a client abort
    //   In that case, we need to manually close all the
    //   transforms to prevent memory leaks (INKqa06147)
    if (hooks_set) {
      transform_cleanup(TS_HTTP_RESPONSE_TRANSFORM_HOOK, &transform_info);
      transform_cleanup(TS_HTTP_REQUEST_TRANSFORM_HOOK, &post_transform_info);
      plugin_agents_cleanup();
    }
    // It's also possible that the plugin_tunnel vc was never
    //   executed due to not contacting the server
    if (plugin_tunnel) {
      plugin_tunnel->kill_no_connect();
      plugin_tunnel = NULL;
    }

    server_session = NULL;

    // So we don't try to nuke the state machine
    //  if the plugin receives event we must reset
    //  the terminate_flag
    terminate_sm = false;
    t_state.api_next_action = HttpTransact::SM_ACTION_API_SM_SHUTDOWN;
    do_api_callout();
  }
  // The reentrancy_count is still valid up to this point since
  //   the api shutdown hook is asynchronous and double frees can
  //   happen if the reentrancy count is not still valid until
  //   after all asynch callouts have completed
  //
  // Once we get to this point, we could be waiting for async
  //   completion in which case we need to decrement the reentrancy
  //   count since the entry points can't do it for us since they
  //   don't know if the state machine has been destroyed.  In the
  //   case we really are done with asynch callouts, decrement the
  //   reentrancy count since it seems tacky to destruct a state
  //   machine with non-zero count
  reentrancy_count--;
  ink_release_assert(reentrancy_count == 0);

  // Delay the close of the user agent session, so the close session
  // occurs after the close transaction
  if (ua_session) {
    // If this is a keep-alive client connection, just relase the client
    // session rather than closing it.
    if (t_state.client_info.keep_alive == HTTP_KEEPALIVE &&
        (t_state.www_auth_content != HttpTransact::CACHE_AUTH_SERVE || ua_session->get_bound_ss())) {
      // successful keep-alive, release the client session instead of destroying it
      ink_assert(ua_buffer_reader != NULL);
      ua_session->release(ua_buffer_reader);
      ua_buffer_reader = NULL;
    } else {
      // Not keep alive, go ahead and shut it down
      ua_session->do_io_close();
    }
    ua_session = NULL;
  }

  // If the api shutdown & list removeal was synchronous
  //   then the value of kill_this_async_done has changed so
  //   we must check it again
  if (kill_this_async_done == true) {
    // In the async state, the plugin could have been
    // called resulting in the creation of a plugin_tunnel.
    // So it needs to be deleted now.
    if (plugin_tunnel) {
      plugin_tunnel->kill_no_connect();
      plugin_tunnel = NULL;
    }

    if (t_state.pCongestionEntry != NULL) {
      if (t_state.congestion_congested_or_failed != 1) {
        t_state.pCongestionEntry->go_alive();
      }
    }

    ink_assert(pending_action == NULL);
    ink_release_assert(vc_table.is_table_clear() == true);
    ink_release_assert(tunnel.is_tunnel_active() == false);

    HTTP_SM_SET_DEFAULT_HANDLER(NULL);

    if (t_state.http_config_param->enable_http_stats)
      update_stats();

    if (!t_state.cop_test_page || t_state.http_config_param->record_cop_page) {
      //////////////
      // Log Data //
      //////////////
      DebugSM("http_seq", "[HttpSM::update_stats] Logging transaction");
      if (Log::transaction_logging_enabled() && t_state.api_info.logging_enabled) {
        LogAccessHttp accessor(this);

        int ret = Log::access(&accessor);

        if (ret & Log::FULL) {
          DebugSM("http", "[update_stats] Logging system indicates FULL.");
        }
        if (ret & Log::FAIL) {
          Log::error("failed to log transaction for at least one log object");
        }
      }
    }

    if (redirect_url != NULL) {
      ats_free((void *)redirect_url);
      redirect_url = NULL;
      redirect_url_len = 0;
    }

#ifdef USE_HTTP_DEBUG_LISTS
    ink_mutex_acquire(&debug_sm_list_mutex);
    debug_sm_list.remove(this, this->debug_link);
    ink_mutex_release(&debug_sm_list_mutex);
#endif

    DebugSM("http", "[%" PRId64 "] deallocating sm", sm_id);
    //    authAdapter.destroyState();
    destroy();
  }
}

void
HttpSM::update_stats()
{
  milestones[TS_MILESTONE_SM_FINISH] = Thread::get_hrtime();

  if (t_state.cop_test_page && !t_state.http_config_param->record_cop_page) {
    DebugSM("http_seq", "Skipping cop heartbeat logging & stats due to config");
    return;
  }

  if (is_action_tag_set("bad_length_state_dump")) {
    if (t_state.hdr_info.client_response.valid() && t_state.hdr_info.client_response.status_get() == HTTP_STATUS_OK) {
      int64_t p_resp_cl = t_state.hdr_info.client_response.get_content_length();
      int64_t resp_size = client_response_body_bytes;
      if (!((p_resp_cl == -1 || p_resp_cl == resp_size || resp_size == 0))) {
        Error("[%" PRId64 "] Truncated content detected", sm_id);
        dump_state_on_assert();
      }
    } else if (client_request_hdr_bytes == 0) {
      Error("[%" PRId64 "] Zero length request header received", sm_id);
      dump_state_on_assert();
    }
  }

  if (is_action_tag_set("assert_jtest_length")) {
    if (t_state.hdr_info.client_response.valid() && t_state.hdr_info.client_response.status_get() == HTTP_STATUS_OK) {
      int64_t p_resp_cl = t_state.hdr_info.client_response.get_content_length();
      int64_t resp_size = client_response_body_bytes;
      ink_release_assert(p_resp_cl == -1 || p_resp_cl == resp_size || resp_size == 0);
    }
  }

  ink_hrtime total_time = milestones.elapsed(TS_MILESTONE_SM_START, TS_MILESTONE_SM_FINISH);

  // ua_close will not be assigned properly in some exceptional situation.
  // TODO: Assign ua_close with suitable value when HttpTunnel terminates abnormally.
  if (milestones[TS_MILESTONE_UA_CLOSE] == 0 && milestones[TS_MILESTONE_UA_READ_HEADER_DONE] > 0)
    milestones[TS_MILESTONE_UA_CLOSE] = Thread::get_hrtime();

  // request_process_time  = The time after the header is parsed to the completion of the transaction
  ink_hrtime request_process_time = milestones[TS_MILESTONE_UA_CLOSE] - milestones[TS_MILESTONE_UA_READ_HEADER_DONE];

  HttpTransact::client_result_stat(&t_state, total_time, request_process_time);

  ink_hrtime ua_write_time;
  if (milestones[TS_MILESTONE_UA_BEGIN_WRITE] != 0 && milestones[TS_MILESTONE_UA_CLOSE] != 0) {
    ua_write_time = milestones.elapsed(TS_MILESTONE_UA_BEGIN_WRITE, TS_MILESTONE_UA_CLOSE);
  } else {
    ua_write_time = -1;
  }

  ink_hrtime os_read_time;
  if (milestones[TS_MILESTONE_SERVER_READ_HEADER_DONE] != 0 && milestones[TS_MILESTONE_SERVER_CLOSE] != 0) {
    os_read_time = milestones.elapsed(TS_MILESTONE_SERVER_READ_HEADER_DONE, TS_MILESTONE_SERVER_CLOSE);
  } else {
    os_read_time = -1;
  }

  HttpTransact::update_size_and_time_stats(
    &t_state, total_time, ua_write_time, os_read_time, client_request_hdr_bytes, client_request_body_bytes,
    client_response_hdr_bytes, client_response_body_bytes, server_request_hdr_bytes, server_request_body_bytes,
    server_response_hdr_bytes, server_response_body_bytes, pushed_response_hdr_bytes, pushed_response_body_bytes, milestones);
  /*
      if (is_action_tag_set("http_handler_times")) {
          print_all_http_handler_times();
      }
      */


  // print slow requests if the threshold is set (> 0) and if we are over the time threshold
  if (t_state.txn_conf->slow_log_threshold != 0 && ink_hrtime_from_msec(t_state.txn_conf->slow_log_threshold) < total_time) {
    URL *url = t_state.hdr_info.client_request.url_get();
    char url_string[256] = "";
    int offset = 0;
    int skip = 0;

    t_state.hdr_info.client_request.url_print(url_string, sizeof url_string, &offset, &skip);

    // unique id
    char unique_id_string[128] = "";
    // [amc] why do we check the URL to get a MIME field?
    if (0 != url && url->valid()) {
      int length = 0;
      const char *field = t_state.hdr_info.client_request.value_get(MIME_FIELD_X_ID, MIME_LEN_X_ID, &length);
      if (field != NULL) {
        ink_strlcpy(unique_id_string, field, sizeof(unique_id_string));
      }
    }

    // set the fd for the request
    int fd = 0;
    NetVConnection *vc = NULL;
    if (ua_session != NULL) {
      vc = ua_session->get_netvc();
      if (vc != NULL) {
        fd = vc->get_socket();
      } else {
        fd = -1;
      }
    }
    // get the status code, lame that we have to check to see if it is valid or we will assert in the method call
    int status = 0;
    if (t_state.hdr_info.client_response.valid()) {
      status = t_state.hdr_info.client_response.status_get();
    }
    char client_ip[INET6_ADDRSTRLEN];
    ats_ip_ntop(&t_state.client_info.src_addr, client_ip, sizeof(client_ip));
    Error("[%" PRId64 "] Slow Request: "
          "client_ip: %s:%u "
          "url: %s "
          "status: %d "
          "unique id: %s "
          "redirection_tries: %d "
          "bytes: %" PRId64 " "
          "fd: %d "
          "client state: %d "
          "server state: %d "
          "ua_begin: %.3f "
          "ua_first_read: %.3f "
          "ua_read_header_done: %.3f "
          "cache_open_read_begin: %.3f "
          "cache_open_read_end: %.3f "
          "dns_lookup_begin: %.3f "
          "dns_lookup_end: %.3f "
          "server_connect: %.3f "
          "server_first_read: %.3f "
          "server_read_header_done: %.3f "
          "server_close: %.3f "
          "ua_close: %.3f "
          "sm_finish: %.3f "
          "plugin_active: %.3f "
          "plugin_total: %.3f",
          sm_id, client_ip, t_state.client_info.src_addr.host_order_port(), url_string, status, unique_id_string, redirection_tries,
          client_response_body_bytes, fd, t_state.client_info.state, t_state.server_info.state,
          milestones.difference(TS_MILESTONE_SM_START, TS_MILESTONE_UA_BEGIN),
          milestones.difference(TS_MILESTONE_SM_START, TS_MILESTONE_UA_FIRST_READ),
          milestones.difference(TS_MILESTONE_SM_START, TS_MILESTONE_UA_READ_HEADER_DONE),
          milestones.difference(TS_MILESTONE_SM_START, TS_MILESTONE_CACHE_OPEN_READ_BEGIN),
          milestones.difference(TS_MILESTONE_SM_START, TS_MILESTONE_CACHE_OPEN_READ_END),
          milestones.difference(TS_MILESTONE_SM_START, TS_MILESTONE_DNS_LOOKUP_BEGIN),
          milestones.difference(TS_MILESTONE_SM_START, TS_MILESTONE_DNS_LOOKUP_END),
          milestones.difference(TS_MILESTONE_SM_START, TS_MILESTONE_SERVER_CONNECT),
          milestones.difference(TS_MILESTONE_SM_START, TS_MILESTONE_SERVER_FIRST_READ),
          milestones.difference(TS_MILESTONE_SM_START, TS_MILESTONE_SERVER_READ_HEADER_DONE),
          milestones.difference(TS_MILESTONE_SM_START, TS_MILESTONE_SERVER_CLOSE),
          milestones.difference(TS_MILESTONE_SM_START, TS_MILESTONE_UA_CLOSE),
          milestones.difference(TS_MILESTONE_SM_START, TS_MILESTONE_SM_FINISH),
          milestones.difference(TS_MILESTONE_SM_START, TS_MILESTONE_PLUGIN_ACTIVE),
          milestones.difference(TS_MILESTONE_SM_START, TS_MILESTONE_PLUGIN_TOTAL));
  }
}


//
// void HttpSM::dump_state_on_assert
//    Debugging routine to dump the state machine's history
//     and other state on an assertion failure
//    We use Diags::Status instead of stderr since
//     Diags works both on UNIX & NT
//
void
HttpSM::dump_state_on_assert()
{
  Error("[%" PRId64 "] ------- begin http state dump -------", sm_id);

  int hist_size = this->history_pos;
  if (this->history_pos > HISTORY_SIZE) {
    hist_size = HISTORY_SIZE;
    Error("   History Wrap around. history_pos: %d", this->history_pos);
  }
  // Loop through the history and dump it
  for (int i = 0; i < hist_size; i++) {
    int r = history[i].reentrancy;
    int e = history[i].event;
    Error("%d   %d   %s", e, r, history[i].fileline);
  }

  // Dump the via string
  Error("Via String: [%s]\n", t_state.via_string);

  // Dump header info
  dump_state_hdr(&t_state.hdr_info.client_request, "Client Request");
  dump_state_hdr(&t_state.hdr_info.server_request, "Server Request");
  dump_state_hdr(&t_state.hdr_info.server_response, "Server Response");
  dump_state_hdr(&t_state.hdr_info.transform_response, "Transform Response");
  dump_state_hdr(&t_state.hdr_info.client_response, "Client Response");

  Error("[%" PRId64 "] ------- end http state dump ---------", sm_id);
}

void
HttpSM::dump_state_hdr(HTTPHdr *h, const char *s)
{
  // Dump the client request if available
  if (h->valid()) {
    int l = h->length_get();
    char *hdr_buf = (char *)ats_malloc(l + 1);
    int index = 0;
    int offset = 0;

    h->print(hdr_buf, l, &index, &offset);

    hdr_buf[l] = '\0';
    Error("  ----  %s [%" PRId64 "] ----\n%s\n", s, sm_id, hdr_buf);
    ats_free(hdr_buf);
  }
}


/*****************************************************************************
 *****************************************************************************
 ****                                                                     ****
 ****                       HttpTransact Interface                        ****
 ****                                                                     ****
 *****************************************************************************
 *****************************************************************************/
//////////////////////////////////////////////////////////////////////////
//
//      HttpSM::call_transact_and_set_next_state(f)
//
//      This routine takes an HttpTransact function <f>, calls the function
//      to perform some actions on the current HttpTransact::State, and
//      then uses the HttpTransact return action code to set the next
//      handler (state) for the state machine.  HttpTransact could have
//      returned the handler directly, but returns action codes in hopes of
//      making a cleaner separation between the state machine and the
//      HttpTransact logic.
//
//////////////////////////////////////////////////////////////////////////

// Where is the goatherd?

void
HttpSM::call_transact_and_set_next_state(TransactEntryFunc_t f)
{
  last_action = t_state.next_action; // remember where we were

  // The callee can either specify a method to call in to Transact,
  //   or call with NULL which indicates that Transact should use
  //   its stored entry point.
  if (f == NULL) {
    ink_release_assert(t_state.transact_return_point != NULL);
    t_state.transact_return_point(&t_state);
  } else {
    f(&t_state);
  }

  DebugSM("http", "[%" PRId64 "] State Transition: %s -> %s", sm_id, HttpDebugNames::get_action_name(last_action),
          HttpDebugNames::get_action_name(t_state.next_action));

  set_next_state();

  return;
}

//////////////////////////////////////////////////////////////////////////////
//
//  HttpSM::set_next_state()
//
//  call_transact_and_set_next_state() was broken into two parts, one
//  which calls the HttpTransact method and the second which sets the
//  next state. In a case which set_next_state() was not completed,
//  the state function calls set_next_state() to retry setting the
//  state.
//
//////////////////////////////////////////////////////////////////////////////
void
HttpSM::set_next_state()
{
  ///////////////////////////////////////////////////////////////////////
  // Use the returned "next action" code to set the next state handler //
  ///////////////////////////////////////////////////////////////////////
  switch (t_state.next_action) {
  case HttpTransact::SM_ACTION_API_READ_REQUEST_HDR:
  case HttpTransact::SM_ACTION_API_PRE_REMAP:
  case HttpTransact::SM_ACTION_API_POST_REMAP:
  case HttpTransact::SM_ACTION_API_OS_DNS:
  case HttpTransact::SM_ACTION_API_SEND_REQUEST_HDR:
  case HttpTransact::SM_ACTION_API_READ_CACHE_HDR:
  case HttpTransact::SM_ACTION_API_READ_RESPONSE_HDR:
  case HttpTransact::SM_ACTION_API_SEND_RESPONSE_HDR:
  case HttpTransact::SM_ACTION_API_CACHE_LOOKUP_COMPLETE: {
    t_state.api_next_action = t_state.next_action;
    do_api_callout();
    break;
  }

  case HttpTransact::SM_ACTION_POST_REMAP_SKIP: {
    call_transact_and_set_next_state(NULL);
    break;
  }

  case HttpTransact::SM_ACTION_REMAP_REQUEST: {
    if (!remapProcessor.using_separate_thread()) {
      do_remap_request(true); /* run inline */
      DebugSM("url_rewrite", "completed inline remapping request for [%" PRId64 "]", sm_id);
      t_state.url_remap_success = remapProcessor.finish_remap(&t_state);
      call_transact_and_set_next_state(NULL);
    } else {
      HTTP_SM_SET_DEFAULT_HANDLER(&HttpSM::state_remap_request);
      do_remap_request(false); /* dont run inline (iow on another thread) */
    }
    break;
  }

  case HttpTransact::SM_ACTION_DNS_LOOKUP: {
    sockaddr const *addr;

    if ((strncmp(t_state.dns_info.lookup_name, "127.0.0.1", 9) == 0 || strncmp(t_state.dns_info.lookup_name, "::1", 3) == 0) &&
        ats_ip_pton(t_state.dns_info.lookup_name, t_state.host_db_info.ip()) == 0) {
      // If it's 127.0.0.1 or ::1 don't bother with hostdb
      DebugSM("dns", "[HttpTransact::HandleRequest] Skipping DNS lookup for %s because it's loopback",
              t_state.dns_info.lookup_name);
      t_state.dns_info.lookup_success = true;
      call_transact_and_set_next_state(NULL);
      break;
    } else if (t_state.api_server_addr_set) {
      /* If the API has set the server address before the OS DNS lookup
       * then we can skip the lookup
       */
      ip_text_buffer ipb;
      DebugSM("dns", "[HttpTransact::HandleRequest] Skipping DNS lookup for API supplied target %s.\n",
              ats_ip_ntop(&t_state.server_info.dst_addr, ipb, sizeof(ipb)));
      // this seems wasteful as we will just copy it right back
      ats_ip_copy(t_state.host_db_info.ip(), &t_state.server_info.dst_addr);
      t_state.dns_info.lookup_success = true;
      call_transact_and_set_next_state(NULL);
      break;
    } else if (url_remap_mode == HttpTransact::URL_REMAP_FOR_OS && t_state.first_dns_lookup) {
      DebugSM("cdn", "Skipping DNS Lookup");
      // skip the DNS lookup
      t_state.first_dns_lookup = false;
      call_transact_and_set_next_state(HttpTransact::HandleFiltering);
      break;
    } else if (t_state.http_config_param->use_client_target_addr == 2 && !t_state.url_remap_success &&
               t_state.parent_result.r != PARENT_SPECIFIED && t_state.client_info.is_transparent &&
               t_state.dns_info.os_addr_style == HttpTransact::DNSLookupInfo::OS_ADDR_TRY_DEFAULT &&
               ats_is_ip(addr = t_state.state_machine->ua_session->get_netvc()->get_local_addr())) {
      /* If the connection is client side transparent and the URL
       * was not remapped/directed to parent proxy, we can use the
       * client destination IP address instead of doing a DNS
       * lookup. This is controlled by the 'use_client_target_addr'
       * configuration parameter.
       */
      if (is_debug_tag_set("dns")) {
        ip_text_buffer ipb;
        DebugSM("dns", "[HttpTransact::HandleRequest] Skipping DNS lookup for client supplied target %s.\n",
                ats_ip_ntop(addr, ipb, sizeof(ipb)));
      }
      ats_ip_copy(t_state.host_db_info.ip(), addr);
      if (t_state.hdr_info.client_request.version_get() == HTTPVersion(0, 9))
        t_state.host_db_info.app.http_data.http_version = HostDBApplicationInfo::HTTP_VERSION_09;
      else if (t_state.hdr_info.client_request.version_get() == HTTPVersion(1, 0))
        t_state.host_db_info.app.http_data.http_version = HostDBApplicationInfo::HTTP_VERSION_10;
      else
        t_state.host_db_info.app.http_data.http_version = HostDBApplicationInfo::HTTP_VERSION_11;

      t_state.dns_info.lookup_success = true;
      // cache this result so we don't have to unreliably duplicate the
      // logic later if the connect fails.
      t_state.dns_info.os_addr_style = HttpTransact::DNSLookupInfo::OS_ADDR_TRY_CLIENT;
      call_transact_and_set_next_state(NULL);
      break;
    } else if (t_state.parent_result.r == PARENT_UNDEFINED && t_state.dns_info.lookup_success) {
      // Already set, and we don't have a parent proxy to lookup
      ink_assert(ats_is_ip(t_state.host_db_info.ip()));
      DebugSM("dns", "[HttpTransact::HandleRequest] Skipping DNS lookup, provided by plugin");
      call_transact_and_set_next_state(NULL);
      break;
    } else if (t_state.dns_info.looking_up == HttpTransact::ORIGIN_SERVER && t_state.http_config_param->no_dns_forward_to_parent) {
      if (t_state.cop_test_page)
        ats_ip_copy(t_state.host_db_info.ip(), t_state.state_machine->ua_session->get_netvc()->get_local_addr());

      t_state.dns_info.lookup_success = true;
      call_transact_and_set_next_state(NULL);
      break;
    }

    HTTP_SM_SET_DEFAULT_HANDLER(&HttpSM::state_hostdb_lookup);

    ink_assert(t_state.dns_info.looking_up != HttpTransact::UNDEFINED_LOOKUP);
    do_hostdb_lookup();
    break;
  }

  case HttpTransact::SM_ACTION_DNS_REVERSE_LOOKUP: {
    HTTP_SM_SET_DEFAULT_HANDLER(&HttpSM::state_hostdb_reverse_lookup);
    do_hostdb_reverse_lookup();
    break;
  }

  case HttpTransact::SM_ACTION_CACHE_LOOKUP: {
    HTTP_SM_SET_DEFAULT_HANDLER(&HttpSM::state_cache_open_read);
    do_cache_lookup_and_read();
    break;
  }

  case HttpTransact::SM_ACTION_ORIGIN_SERVER_OPEN: {
    if (congestionControlEnabled && (t_state.congest_saved_next_action == HttpTransact::SM_ACTION_UNDEFINED)) {
      t_state.congest_saved_next_action = HttpTransact::SM_ACTION_ORIGIN_SERVER_OPEN;
      HTTP_SM_SET_DEFAULT_HANDLER(&HttpSM::state_congestion_control_lookup);
      if (!do_congestion_control_lookup())
        break;
    }
    HTTP_SM_SET_DEFAULT_HANDLER(&HttpSM::state_http_server_open);

    // We need to close the previous attempt
    if (server_entry) {
      ink_assert(server_entry->vc_type == HTTP_SERVER_VC);
      vc_table.cleanup_entry(server_entry);
      server_entry = NULL;
      server_session = NULL;
    } else {
      // Now that we have gotten the user agent request, we can cancel
      // the inactivity timeout associated with it.  Note, however, that
      // we must not cancel the inactivity timeout if the message
      // contains a body (as indicated by the non-zero request_content_length
      // field).  This indicates that a POST operation is taking place and
      // that the client is still sending data to the origin server.  The
      // origin server cannot reply until the entire request is received.  In
      // light of this dependency, TS must ensure that the client finishes
      // sending its request and for this reason, the inactivity timeout
      // cannot be cancelled.
      if (ua_session && !t_state.hdr_info.request_content_length) {
        ua_session->get_netvc()->cancel_inactivity_timeout();
      }
    }

    do_http_server_open();
    break;
  }

  case HttpTransact::SM_ACTION_SERVER_PARSE_NEXT_HDR: {
    setup_server_read_response_header();
    break;
  }

  case HttpTransact::SM_ACTION_INTERNAL_100_RESPONSE: {
    setup_100_continue_transfer();
    break;
  }

  case HttpTransact::SM_ACTION_SERVER_READ: {
    t_state.source = HttpTransact::SOURCE_HTTP_ORIGIN_SERVER;

    if (transform_info.vc) {
      ink_assert(t_state.hdr_info.client_response.valid() == 0);
      ink_assert((t_state.hdr_info.transform_response.valid() ? true : false) == true);
      HttpTunnelProducer *p = setup_server_transfer_to_transform();
      perform_cache_write_action();
      tunnel.tunnel_run(p);
    } else {
      ink_assert((t_state.hdr_info.client_response.valid() ? true : false) == true);
      t_state.api_next_action = HttpTransact::SM_ACTION_API_SEND_RESPONSE_HDR;

      // check to see if we are going to handle the redirection from server response and if there is a plugin hook set
      if (hooks_set && is_redirect_required() == false) {
        do_api_callout_internal();
      } else {
        do_redirect();
        handle_api_return();
      }
    }
    break;
  }

  case HttpTransact::SM_ACTION_SERVE_FROM_CACHE: {
    ink_assert(t_state.cache_info.action == HttpTransact::CACHE_DO_SERVE ||
               t_state.cache_info.action == HttpTransact::CACHE_DO_SERVE_AND_DELETE ||
               t_state.cache_info.action == HttpTransact::CACHE_DO_SERVE_AND_UPDATE);
    release_server_session(true);
    t_state.source = HttpTransact::SOURCE_CACHE;

    if (transform_info.vc) {
      ink_assert(t_state.hdr_info.client_response.valid() == 0);
      ink_assert((t_state.hdr_info.transform_response.valid() ? true : false) == true);
      t_state.hdr_info.cache_response.create(HTTP_TYPE_RESPONSE);
      t_state.hdr_info.cache_response.copy(&t_state.hdr_info.transform_response);

      HttpTunnelProducer *p = setup_cache_transfer_to_transform();
      perform_cache_write_action();
      tunnel.tunnel_run(p);
    } else {
      ink_assert((t_state.hdr_info.client_response.valid() ? true : false) == true);
      t_state.hdr_info.cache_response.create(HTTP_TYPE_RESPONSE);
      t_state.hdr_info.cache_response.copy(&t_state.hdr_info.client_response);

      perform_cache_write_action();
      t_state.api_next_action = HttpTransact::SM_ACTION_API_SEND_RESPONSE_HDR;

      // check to see if we are going to handle the redirection from server response and if there is a plugin hook set
      if (hooks_set && is_redirect_required() == false) {
        do_api_callout_internal();
      } else {
        do_redirect();
        handle_api_return();
      }
    }
    break;
  }

  case HttpTransact::SM_ACTION_CACHE_ISSUE_WRITE: {
    ink_assert((cache_sm.cache_write_vc == NULL) || t_state.redirect_info.redirect_in_process);
    HTTP_SM_SET_DEFAULT_HANDLER(&HttpSM::state_cache_open_write);

    do_cache_prepare_write();
    break;
  }

  case HttpTransact::SM_ACTION_INTERNAL_CACHE_WRITE: {
    t_state.api_next_action = HttpTransact::SM_ACTION_API_SEND_RESPONSE_HDR;
    do_api_callout();
    break;
  }

  case HttpTransact::SM_ACTION_INTERNAL_CACHE_NOOP: {
    if (server_entry == NULL || server_entry->in_tunnel == false) {
      release_server_session();
    }
    // If we're in state SEND_API_RESPONSE_HDR, it means functions
    // registered to hook SEND_RESPONSE_HDR have already been called. So we do not
    // need to call do_api_callout. Otherwise TS loops infinitely in this state !
    if (t_state.api_next_action == HttpTransact::SM_ACTION_API_SEND_RESPONSE_HDR) {
      handle_api_return();
    } else {
      t_state.api_next_action = HttpTransact::SM_ACTION_API_SEND_RESPONSE_HDR;
      do_api_callout();
    }
    break;
  }

  case HttpTransact::SM_ACTION_INTERNAL_CACHE_DELETE: {
    // Nuke all the alternates since this is mostly likely
    //   the result of a delete method
    cache_sm.end_both();
    do_cache_delete_all_alts(NULL);

    release_server_session();
    t_state.api_next_action = HttpTransact::SM_ACTION_API_SEND_RESPONSE_HDR;
    do_api_callout();
    break;
  }

  case HttpTransact::SM_ACTION_INTERNAL_CACHE_UPDATE_HEADERS: {
    issue_cache_update();
    cache_sm.close_read();

    release_server_session();
    t_state.api_next_action = HttpTransact::SM_ACTION_API_SEND_RESPONSE_HDR;
    do_api_callout();
    break;
  }

  case HttpTransact::SM_ACTION_SEND_ERROR_CACHE_NOOP: {
    setup_error_transfer();
    break;
  }


  case HttpTransact::SM_ACTION_INTERNAL_REQUEST: {
    HTTP_SM_SET_DEFAULT_HANDLER(&HttpSM::state_handle_stat_page);
    Action *action_handle = statPagesManager.handle_http(this, &t_state.hdr_info.client_request);

    if (action_handle != ACTION_RESULT_DONE) {
      pending_action = action_handle;
      historical_action = pending_action;
    }

    break;
  }

  case HttpTransact::SM_ACTION_ORIGIN_SERVER_RR_MARK_DOWN: {
    HTTP_SM_SET_DEFAULT_HANDLER(&HttpSM::state_mark_os_down);

    ink_assert(t_state.dns_info.looking_up == HttpTransact::ORIGIN_SERVER);

    // TODO: This might not be optimal (or perhaps even correct), but it will
    // effectively mark the host as down. What's odd is that state_mark_os_down
    // above isn't triggering.
    HttpSM::do_hostdb_update_if_necessary();

    do_hostdb_lookup();
    break;
  }

  case HttpTransact::SM_ACTION_SSL_TUNNEL: {
    t_state.api_next_action = HttpTransact::SM_ACTION_API_SEND_RESPONSE_HDR;
    do_api_callout();
    break;
  }

  case HttpTransact::SM_ACTION_ORIGIN_SERVER_RAW_OPEN: {
    if (congestionControlEnabled && (t_state.congest_saved_next_action == HttpTransact::SM_ACTION_UNDEFINED)) {
      t_state.congest_saved_next_action = HttpTransact::SM_ACTION_ORIGIN_SERVER_RAW_OPEN;
      HTTP_SM_SET_DEFAULT_HANDLER(&HttpSM::state_congestion_control_lookup);
      if (!do_congestion_control_lookup())
        break;
    }

    HTTP_SM_SET_DEFAULT_HANDLER(&HttpSM::state_raw_http_server_open);

    ink_assert(server_entry == NULL);
    do_http_server_open(true);
    break;
  }

  case HttpTransact::SM_ACTION_ICP_QUERY: {
    HTTP_SM_SET_DEFAULT_HANDLER(&HttpSM::state_icp_lookup);
    do_icp_lookup();
    break;
  }

  case HttpTransact::SM_ACTION_CACHE_ISSUE_WRITE_TRANSFORM: {
    ink_assert(t_state.cache_info.transform_action == HttpTransact::CACHE_PREPARE_TO_WRITE);

    if (transform_cache_sm.cache_write_vc) {
      // We've already got the write_vc that
      //  didn't use for the untransformed copy
      ink_assert(cache_sm.cache_write_vc == NULL);
      ink_assert(t_state.api_info.cache_untransformed == false);
      t_state.cache_info.write_lock_state = HttpTransact::CACHE_WL_SUCCESS;
      call_transact_and_set_next_state(NULL);
    } else {
      HTTP_SM_SET_DEFAULT_HANDLER(&HttpSM::state_cache_open_write);

      do_cache_prepare_write_transform();
    }
    break;
  }

  case HttpTransact::SM_ACTION_TRANSFORM_READ: {
    t_state.api_next_action = HttpTransact::SM_ACTION_API_SEND_RESPONSE_HDR;
    do_api_callout();
    break;
  }

  case HttpTransact::SM_ACTION_READ_PUSH_HDR: {
    setup_push_read_response_header();
    break;
  }

  case HttpTransact::SM_ACTION_STORE_PUSH_BODY: {
    // This can return NULL - do we really want to run the tunnel in that case?
    // But that's how it was before this change.
    HttpTunnelProducer *p = setup_push_transfer_to_cache();
    tunnel.tunnel_run(p);
    break;
  }

  case HttpTransact::SM_ACTION_CACHE_PREPARE_UPDATE: {
    ink_assert(t_state.api_update_cached_object == HttpTransact::UPDATE_CACHED_OBJECT_CONTINUE);
    do_cache_prepare_update();
    break;
  }
  case HttpTransact::SM_ACTION_CACHE_ISSUE_UPDATE: {
    if (t_state.api_update_cached_object == HttpTransact::UPDATE_CACHED_OBJECT_ERROR) {
      t_state.cache_info.object_read = NULL;
      cache_sm.close_read();
    }
    issue_cache_update();
    call_transact_and_set_next_state(NULL);
    break;
  }

#ifdef PROXY_DRAIN
  case HttpTransact::SM_ACTION_DRAIN_REQUEST_BODY: {
    do_drain_request_body();
    break;
  }
#endif /* PROXY_DRAIN */

  case HttpTransact::SM_ACTION_CONTINUE: {
    ink_release_assert(!"Not implemented");
  }

  default: {
    ink_release_assert("!Unknown next action");
  }
  }
}


void
clear_http_handler_times()
{
}


bool
HttpSM::do_congestion_control_lookup()
{
  ink_assert(pending_action == NULL);

  Action *congestion_control_action_handle = get_congest_entry(this, &t_state.request_data, &t_state.pCongestionEntry);
  if (congestion_control_action_handle != ACTION_RESULT_DONE) {
    pending_action = congestion_control_action_handle;
    historical_action = pending_action;
    return false;
  }
  return true;
}

int
HttpSM::state_congestion_control_lookup(int event, void *data)
{
  STATE_ENTER(&HttpSM::state_congestion_control_lookup, event);
  if (event == CONGESTION_EVENT_CONTROL_LOOKUP_DONE) {
    pending_action = NULL;
    t_state.next_action = t_state.congest_saved_next_action;
    t_state.transact_return_point = NULL;
    set_next_state();
  } else {
    if (pending_action != NULL) {
      pending_action->cancel();
      pending_action = NULL;
    }
    if (t_state.congest_saved_next_action == HttpTransact::SM_ACTION_ORIGIN_SERVER_OPEN) {
      return state_http_server_open(event, data);
    } else if (t_state.congest_saved_next_action == HttpTransact::SM_ACTION_ORIGIN_SERVER_RAW_OPEN) {
      return state_raw_http_server_open(event, data);
    }
  }
  return 0;
}


// YTS Team, yamsat Plugin

void
HttpSM::do_redirect()
{
  DebugSM("http_redirect", "[HttpSM::do_redirect]");
  if (!enable_redirection || redirection_tries >= HttpConfig::m_master.number_of_redirections) {
    tunnel.deallocate_redirect_postdata_buffers();
    return;
  }

  // if redirect_url is set by an user's plugin, yts will redirect to this url anyway.
  if (is_redirect_required()) {
    if (redirect_url != NULL || t_state.hdr_info.client_response.field_find(MIME_FIELD_LOCATION, MIME_LEN_LOCATION)) {
      if (Log::transaction_logging_enabled() && t_state.api_info.logging_enabled) {
        LogAccessHttp accessor(this);
        if (redirect_url == NULL) {
          if (t_state.squid_codes.log_code == SQUID_LOG_TCP_HIT)
            t_state.squid_codes.log_code = SQUID_LOG_TCP_HIT_REDIRECT;
          else
            t_state.squid_codes.log_code = SQUID_LOG_TCP_MISS_REDIRECT;
        } else {
          if (t_state.squid_codes.log_code == SQUID_LOG_TCP_HIT)
            t_state.squid_codes.log_code = SQUID_LOG_TCP_HIT_X_REDIRECT;
          else
            t_state.squid_codes.log_code = SQUID_LOG_TCP_MISS_X_REDIRECT;
        }

        int ret = Log::access(&accessor);

        if (ret & Log::FULL) {
          DebugSM("http", "[update_stats] Logging system indicates FULL.");
        }
        if (ret & Log::FAIL) {
          Log::error("failed to log transaction for at least one log object");
        }
      }

      if (redirect_url != NULL) {
        redirect_request(redirect_url, redirect_url_len);
        ats_free((void *)redirect_url);
        redirect_url = NULL;
        redirect_url_len = 0;
        HTTP_INCREMENT_DYN_STAT(http_total_x_redirect_stat);
      } else {
        // get the location header and setup the redirect
        int redir_len;
        char *redir_url = (char *)t_state.hdr_info.client_response.value_get(MIME_FIELD_LOCATION, MIME_LEN_LOCATION, &redir_len);
        redirect_request(redir_url, redir_len);
      }

    } else {
      enable_redirection = false;
    }
  } else {
    enable_redirection = false;
  }
}

void
HttpSM::redirect_request(const char *redirect_url, const int redirect_len)
{
  DebugSM("http_redirect", "[HttpSM::redirect_request]");
  // get a reference to the client request header and client url and check to see if the url is valid
  HTTPHdr &clientRequestHeader = t_state.hdr_info.client_request;
  URL &clientUrl = *clientRequestHeader.url_get();
  if (!clientUrl.valid()) {
    return;
  }

  bool valid_origHost = true;
  int origHost_len, origMethod_len;
  char origHost[MAXDNAME];
  char origMethod[255];
  int origPort = 80;

  if (t_state.hdr_info.server_request.valid()) {
    char *tmpOrigHost;

    origPort = t_state.hdr_info.server_request.port_get();
    tmpOrigHost = (char *)t_state.hdr_info.server_request.value_get(MIME_FIELD_HOST, MIME_LEN_HOST, &origHost_len);

    if (tmpOrigHost) {
      memcpy(origHost, tmpOrigHost, origHost_len);
      origHost[origHost_len] = '\0';
    } else {
      valid_origHost = false;
    }

    char *tmpOrigMethod = (char *)t_state.hdr_info.server_request.method_get(&origMethod_len);
    if (tmpOrigMethod) {
      memcpy(origMethod, tmpOrigMethod, origMethod_len);
    } else {
      valid_origHost = false;
    }
  } else {
    DebugSM("http_redir_error", "t_state.hdr_info.server_request not valid");
    valid_origHost = false;
  }

  t_state.redirect_info.redirect_in_process = true;

  // set the passed in location url and parse it
  URL &redirectUrl = t_state.redirect_info.redirect_url;
  if (!redirectUrl.valid()) {
    redirectUrl.create(NULL);
  }

  // reset the path from previous redirects (if any)
  t_state.redirect_info.redirect_url.path_set(NULL, 0);

  // redirectUrl.user_set(redirect_url, redirect_len);
  redirectUrl.parse(redirect_url, redirect_len);

  // copy the client url to the original url
  URL &origUrl = t_state.redirect_info.original_url;
  if (!origUrl.valid()) {
    origUrl.create(NULL);
    origUrl.copy(&clientUrl);
  }
  // copy the redirect url to the client url
  clientUrl.copy(&redirectUrl);

  //(bug 2540703) Clear the previous response if we will attempt the redirect
  if (t_state.hdr_info.client_response.valid()) {
    // XXX - doing a destroy() for now, we can do a fileds_clear() if we have performance issue
    t_state.hdr_info.client_response.destroy();
  }

  int scheme = t_state.next_hop_scheme;
  int scheme_len = hdrtoken_index_to_length(scheme);
  const char *next_hop_scheme = hdrtoken_index_to_wks(scheme);
  char scheme_str[scheme_len + 1];

  if (next_hop_scheme)
    memcpy(scheme_str, next_hop_scheme, scheme_len);
  else
    valid_origHost = false;

  t_state.hdr_info.server_request.destroy();

  // we want to close the server session
  // will do that in handle_api_return under the
  // HttpTransact::SM_ACTION_REDIRECT_READ state
  t_state.parent_result.r = PARENT_UNDEFINED;
  t_state.request_sent_time = 0;
  t_state.response_received_time = 0;
  t_state.cache_info.write_lock_state = HttpTransact::CACHE_WL_INIT;
  t_state.next_action = HttpTransact::SM_ACTION_REDIRECT_READ;
  // we have a new OS and need to have DNS lookup the new OS
  t_state.dns_info.lookup_success = false;
  t_state.force_dns = false;

  if (t_state.txn_conf->cache_http) {
    t_state.cache_info.object_read = NULL;
  }

  bool noPortInHost = HttpConfig::m_master.redirection_host_no_port;

  // check to see if the client request passed a host header, if so copy the host and port from the redirect url and
  // make a new host header
  if (t_state.hdr_info.client_request.presence(MIME_PRESENCE_HOST)) {
    int host_len;
    const char *host = clientUrl.host_get(&host_len);

    if (host != NULL) {
      int port = clientUrl.port_get();
      char buf[host_len + 7];

      int redirectSchemeLen;
      const char *redirectScheme = clientUrl.scheme_get(&redirectSchemeLen);
      if (redirectScheme == NULL) {
        clientUrl.scheme_set(scheme_str, scheme_len);
        DebugSM("http_redirect", "[HttpSM::redirect_request] hsot without scheme %s", buf);
      }

      if (noPortInHost) {
        int redirectSchemeIdx = clientUrl.scheme_get_wksidx();

        bool defaultPort =
          (((redirectSchemeIdx == URL_WKSIDX_HTTP) && (port == 80)) || ((redirectSchemeIdx == URL_WKSIDX_HTTPS) && (port == 443)));

        if (!defaultPort)
          noPortInHost = false;
      }

      ink_strlcpy(buf, host, host_len + 1);

      if (!noPortInHost) {
        char port_buf[6]; // handle upto 5 digit port
        buf[host_len++] = ':';
        buf[host_len] = '\0';

        host_len += ink_small_itoa(port, port_buf, sizeof(port_buf));
        ink_strlcat(buf, port_buf, sizeof(buf));
      }

      t_state.hdr_info.client_request.m_target_cached = false;
      t_state.hdr_info.client_request.value_set(MIME_FIELD_HOST, MIME_LEN_HOST, buf, host_len);
    } else {
      // the client request didn't have a host, so use the current origin host
      if (valid_origHost) {
        char *saveptr = NULL;

        // the client request didn't have a host, so use the current origin host
        DebugSM("http_redirect", "[HttpSM::redirect_request] keeping client request host %s://%s", next_hop_scheme, origHost);
        char *origHost1 = strtok_r(origHost, ":", &saveptr);
        if (origHost1 == NULL) {
          goto LhostError;
        }
        origHost_len = strlen(origHost1);
        int origHostPort_len = origHost_len;
        char buf[origHostPort_len + 7];
        ink_strlcpy(buf, origHost1, origHost_len + 1);

        if (noPortInHost) {
          int redirectSchemeIdx = t_state.next_hop_scheme;

          bool defaultPort = (((redirectSchemeIdx == URL_WKSIDX_HTTP) && (origPort == 80)) ||
                              ((redirectSchemeIdx == URL_WKSIDX_HTTPS) && (origPort == 443)));

          if (!defaultPort)
            noPortInHost = false;
        }

        if (!noPortInHost) {
          char port_buf[6]; // handle upto 5 digit port
          buf[origHostPort_len++] = ':';
          buf[origHostPort_len] = '\0';
          origHostPort_len += ink_small_itoa(origPort, port_buf, sizeof(port_buf));
          ink_strlcat(buf, port_buf, sizeof(buf));
        }

        url_nuke_proxy_stuff(clientUrl.m_url_impl);
        url_nuke_proxy_stuff(t_state.hdr_info.client_request.m_url_cached.m_url_impl);
        t_state.hdr_info.client_request.method_set(origMethod, origMethod_len);
        if (noPortInHost)
          t_state.hdr_info.client_request.value_set(MIME_FIELD_HOST, MIME_LEN_HOST, buf, origHost_len);
        else
          t_state.hdr_info.client_request.value_set(MIME_FIELD_HOST, MIME_LEN_HOST, buf, origHostPort_len);
        t_state.hdr_info.client_request.m_target_cached = false;
        clientUrl.scheme_set(scheme_str, scheme_len);
      } else {
      LhostError:
        // the server request didn't have a host, so remove it from the headers
        t_state.hdr_info.client_request.field_delete(MIME_FIELD_HOST, MIME_LEN_HOST);
      }
    }
  }

  DUMP_HEADER("http_hdrs", &t_state.hdr_info.client_request, sm_id, "Framed Client Request..checking");
}

void
HttpSM::set_http_schedule(Continuation *contp)
{
  HTTP_SM_SET_DEFAULT_HANDLER(&HttpSM::get_http_schedule);
  schedule_cont = contp;
}

int
HttpSM::get_http_schedule(int event, void * /* data ATS_UNUSED */)
{
  bool plugin_lock;
  Ptr<ProxyMutex> plugin_mutex;
  if (schedule_cont->mutex) {
    plugin_mutex = schedule_cont->mutex;
    plugin_lock = MUTEX_TAKE_TRY_LOCK(schedule_cont->mutex, mutex->thread_holding);

    if (!plugin_lock) {
      HTTP_SM_SET_DEFAULT_HANDLER(&HttpSM::get_http_schedule);
      ink_assert(pending_action == NULL);
      pending_action = mutex->thread_holding->schedule_in(this, HRTIME_MSECONDS(10));
      return 0;
    }
  } else {
    plugin_lock = false;
  }

  // handle Mutex;
  schedule_cont->handleEvent(event, this);
  if (plugin_lock) {
    Mutex_unlock(plugin_mutex, mutex->thread_holding);
  }

  return 0;
}

bool
HttpSM::set_server_session_private(bool private_session)
{
  if (server_session != NULL) {
    server_session->private_session = private_session;
    return true;
  }
  return false;
}

inline bool
HttpSM::is_private()
{
  bool res = false;
  if (server_session) {
    res = server_session->private_session;
  } else if (ua_session) {
    HttpServerSession *ss = ua_session->get_server_session();
    if (ss) {
      res = ss->private_session;
    } else if (will_be_private_ss) {
      res = will_be_private_ss;
    }
  }
  return res;
}

// check to see if redirection is enabled and less than max redirections tries or if a plugin enabled redirection
inline bool
HttpSM::is_redirect_required()
{
  bool redirect_required = (enable_redirection && (redirection_tries <= HttpConfig::m_master.number_of_redirections));

  DebugSM("http_redirect", "is_redirect_required %u", redirect_required);

  if (redirect_required == true) {
    HTTPStatus status = t_state.hdr_info.client_response.status_get();
    // check to see if the response from the orgin was a 301, 302, or 303
    switch (status) {
    case HTTP_STATUS_MULTIPLE_CHOICES:   // 300
    case HTTP_STATUS_MOVED_PERMANENTLY:  // 301
    case HTTP_STATUS_MOVED_TEMPORARILY:  // 302
    case HTTP_STATUS_SEE_OTHER:          // 303
    case HTTP_STATUS_USE_PROXY:          // 305
    case HTTP_STATUS_TEMPORARY_REDIRECT: // 307
      redirect_required = true;
      break;
    default:
      redirect_required = false;
      break;
    }

    // if redirect_url is set by an user's plugin, ats will redirect to this url anyway.
    if (redirect_url != NULL) {
      redirect_required = true;
    }
  }
  return redirect_required;
}<|MERGE_RESOLUTION|>--- conflicted
+++ resolved
@@ -3979,14 +3979,10 @@
 
     // If there is not a current server, we must be looking up the origin
     //  server at the beginning of the transaction
-<<<<<<< HEAD
-    int server_port = t_state.current.server ? t_state.current.server->port : t_state.server_info.port;
-=======
     int server_port =
       t_state.current.server ? t_state.current.server->dst_addr.host_order_port() : t_state.server_info.dst_addr.isValid() ?
                                t_state.server_info.dst_addr.host_order_port() :
                                t_state.hdr_info.client_request.port_get();
->>>>>>> 95f45d4a
 
     if (t_state.api_txn_dns_timeout_value != -1) {
       DebugSM("http_timeout", "beginning DNS lookup. allowing %d mseconds for DNS lookup", t_state.api_txn_dns_timeout_value);
